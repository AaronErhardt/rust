// Copyright 2012-2014 The Rust Project Developers. See the COPYRIGHT
// file at the top-level directory of this distribution and at
// http://rust-lang.org/COPYRIGHT.
//
// Licensed under the Apache License, Version 2.0 <LICENSE-APACHE or
// http://www.apache.org/licenses/LICENSE-2.0> or the MIT license
// <LICENSE-MIT or http://opensource.org/licenses/MIT>, at your
// option. This file may not be copied, modified, or distributed
// except according to those terms.

#![macro_escape]

use abi;
use ast::{AssociatedType, BareFnTy, ClosureTy};
use ast::{RegionTyParamBound, TraitTyParamBound};
use ast::{ProvidedMethod, Public, FnStyle};
use ast::{Mod, BiAdd, Arg, Arm, Attribute, BindByRef, BindByValue};
use ast::{BiBitAnd, BiBitOr, BiBitXor, BiRem, Block};
use ast::{BlockCheckMode, CaptureByRef, CaptureByValue, CaptureClause};
use ast::{Crate, CrateConfig, Decl, DeclItem};
use ast::{DeclLocal, DefaultBlock, UnDeref, BiDiv, EMPTY_CTXT, EnumDef, ExplicitSelf};
use ast::{Expr, Expr_, ExprAddrOf, ExprMatch, ExprAgain};
use ast::{ExprAssign, ExprAssignOp, ExprBinary, ExprBlock, ExprBox};
use ast::{ExprBreak, ExprCall, ExprCast};
use ast::{ExprField, ExprTupField, ExprFnBlock, ExprIf, ExprIfLet, ExprIndex, ExprSlice};
use ast::{ExprLit, ExprLoop, ExprMac};
use ast::{ExprMethodCall, ExprParen, ExprPath, ExprProc};
use ast::{ExprRepeat, ExprRet, ExprStruct, ExprTup, ExprUnary, ExprUnboxedFn};
use ast::{ExprVec, ExprWhile, ExprWhileLet, ExprForLoop, Field, FnDecl};
use ast::{Once, Many};
use ast::{FnUnboxedClosureKind, FnMutUnboxedClosureKind};
use ast::{FnOnceUnboxedClosureKind};
use ast::{ForeignItem, ForeignItemStatic, ForeignItemFn, ForeignMod};
use ast::{Ident, NormalFn, Inherited, ImplItem, Item, Item_, ItemStatic};
use ast::{ItemEnum, ItemFn, ItemForeignMod, ItemImpl, ItemConst};
use ast::{ItemMac, ItemMod, ItemStruct, ItemTrait, ItemTy};
use ast::{LifetimeDef, Lit, Lit_};
use ast::{LitBool, LitChar, LitByte, LitBinary};
use ast::{LitNil, LitStr, LitInt, Local, LocalLet};
use ast::{MutImmutable, MutMutable, Mac_, MacInvocTT, Matcher, MatchNonterminal, MatchNormal};
use ast::{MatchSeq, MatchTok, Method, MutTy, BiMul, Mutability};
use ast::{MethodImplItem, NamedField, UnNeg, NoReturn, UnNot};
use ast::{Pat, PatEnum, PatIdent, PatLit, PatRange, PatRegion, PatStruct};
use ast::{PatTup, PatBox, PatWild, PatWildMulti, PatWildSingle};
use ast::{QPath, RequiredMethod};
use ast::{RetStyle, Return, BiShl, BiShr, Stmt, StmtDecl};
use ast::{StmtExpr, StmtSemi, StmtMac, StructDef, StructField};
use ast::{StructVariantKind, BiSub};
use ast::StrStyle;
use ast::{SelfExplicit, SelfRegion, SelfStatic, SelfValue};
use ast::{Delimited, TokenTree, TraitItem, TraitRef, TtDelimited, TtSequence, TtToken};
use ast::{TtNonterminal, TupleVariantKind, Ty, Ty_, TyBot};
use ast::{TypeField, TyFixedLengthVec, TyClosure, TyProc, TyBareFn};
use ast::{TyTypeof, TyInfer, TypeMethod};
use ast::{TyNil, TyParam, TyParamBound, TyParen, TyPath, TyPtr, TyQPath};
use ast::{TyRptr, TyTup, TyU32, TyUnboxedFn, TyUniq, TyVec, UnUniq};
use ast::{TypeImplItem, TypeTraitItem, Typedef, UnboxedClosureKind};
use ast::{UnboxedFnBound, UnboxedFnTy, UnboxedFnTyParamBound};
use ast::{UnnamedField, UnsafeBlock};
use ast::{UnsafeFn, ViewItem, ViewItem_, ViewItemExternCrate, ViewItemUse};
use ast::{ViewPath, ViewPathGlob, ViewPathList, ViewPathSimple};
use ast::{Visibility, WhereClause, WherePredicate};
use ast;
use ast_util::{as_prec, ident_to_path, operator_prec};
use ast_util;
use attr;
use codemap::{Span, BytePos, Spanned, spanned, mk_sp};
use codemap;
use parse;
use parse::attr::ParserAttr;
use parse::classify;
use parse::common::{SeqSep, seq_sep_none};
use parse::common::{seq_sep_trailing_allowed};
use parse::lexer::Reader;
use parse::lexer::TokenAndSpan;
use parse::obsolete::*;
use parse::token::InternedString;
use parse::token::{keywords, special_idents};
use parse::token;
use parse::{new_sub_parser_from_file, ParseSess};
use print::pprust;
use ptr::P;
use owned_slice::OwnedSlice;

use std::collections::HashSet;
use std::io::fs::PathExtensions;
use std::mem::replace;
use std::mem;
use std::rc::Rc;
use std::iter;

bitflags! {
    flags Restrictions: u8 {
        const UNRESTRICTED                  = 0b0000,
        const RESTRICTION_STMT_EXPR         = 0b0001,
        const RESTRICTION_NO_BAR_OP         = 0b0010,
        const RESTRICTION_NO_STRUCT_LITERAL = 0b0100
    }
}

type ItemInfo = (Ident, Item_, Option<Vec<Attribute> >);

/// How to parse a path. There are four different kinds of paths, all of which
/// are parsed somewhat differently.
#[deriving(PartialEq)]
pub enum PathParsingMode {
    /// A path with no type parameters; e.g. `foo::bar::Baz`
    NoTypesAllowed,
    /// A path with a lifetime and type parameters, with no double colons
    /// before the type parameters; e.g. `foo::bar<'a>::Baz<T>`
    LifetimeAndTypesWithoutColons,
    /// A path with a lifetime and type parameters with double colons before
    /// the type parameters; e.g. `foo::bar::<'a>::Baz::<T>`
    LifetimeAndTypesWithColons,
    /// A path with a lifetime and type parameters with bounds before the last
    /// set of type parameters only; e.g. `foo::bar<'a>::Baz+X+Y<T>` This
    /// form does not use extra double colons.
    LifetimeAndTypesAndBounds,
}

/// A path paired with optional type bounds.
pub struct PathAndBounds {
    pub path: ast::Path,
    pub bounds: Option<ast::TyParamBounds>,
}

enum ItemOrViewItem {
    /// Indicates a failure to parse any kind of item. The attributes are
    /// returned.
    IoviNone(Vec<Attribute>),
    IoviItem(P<Item>),
    IoviForeignItem(P<ForeignItem>),
    IoviViewItem(ViewItem)
}


/// Possibly accept an `token::Interpolated` expression (a pre-parsed expression
/// dropped into the token stream, which happens while parsing the result of
/// macro expansion). Placement of these is not as complex as I feared it would
/// be. The important thing is to make sure that lookahead doesn't balk at
/// `token::Interpolated` tokens.
macro_rules! maybe_whole_expr (
    ($p:expr) => (
        {
            let found = match $p.token {
                token::Interpolated(token::NtExpr(ref e)) => {
                    Some((*e).clone())
                }
                token::Interpolated(token::NtPath(_)) => {
                    // FIXME: The following avoids an issue with lexical borrowck scopes,
                    // but the clone is unfortunate.
                    let pt = match $p.token {
                        token::Interpolated(token::NtPath(ref pt)) => (**pt).clone(),
                        _ => unreachable!()
                    };
                    let span = $p.span;
                    Some($p.mk_expr(span.lo, span.hi, ExprPath(pt)))
                }
                token::Interpolated(token::NtBlock(_)) => {
                    // FIXME: The following avoids an issue with lexical borrowck scopes,
                    // but the clone is unfortunate.
                    let b = match $p.token {
                        token::Interpolated(token::NtBlock(ref b)) => (*b).clone(),
                        _ => unreachable!()
                    };
                    let span = $p.span;
                    Some($p.mk_expr(span.lo, span.hi, ExprBlock(b)))
                }
                _ => None
            };
            match found {
                Some(e) => {
                    $p.bump();
                    return e;
                }
                None => ()
            }
        }
    )
)

/// As maybe_whole_expr, but for things other than expressions
macro_rules! maybe_whole (
    ($p:expr, $constructor:ident) => (
        {
            let found = match ($p).token {
                token::Interpolated(token::$constructor(_)) => {
                    Some(($p).bump_and_get())
                }
                _ => None
            };
            match found {
                Some(token::Interpolated(token::$constructor(x))) => {
                    return x.clone()
                }
                _ => {}
            }
        }
    );
    (no_clone $p:expr, $constructor:ident) => (
        {
            let found = match ($p).token {
                token::Interpolated(token::$constructor(_)) => {
                    Some(($p).bump_and_get())
                }
                _ => None
            };
            match found {
                Some(token::Interpolated(token::$constructor(x))) => {
                    return x
                }
                _ => {}
            }
        }
    );
    (deref $p:expr, $constructor:ident) => (
        {
            let found = match ($p).token {
                token::Interpolated(token::$constructor(_)) => {
                    Some(($p).bump_and_get())
                }
                _ => None
            };
            match found {
                Some(token::Interpolated(token::$constructor(x))) => {
                    return (*x).clone()
                }
                _ => {}
            }
        }
    );
    (Some $p:expr, $constructor:ident) => (
        {
            let found = match ($p).token {
                token::Interpolated(token::$constructor(_)) => {
                    Some(($p).bump_and_get())
                }
                _ => None
            };
            match found {
                Some(token::Interpolated(token::$constructor(x))) => {
                    return Some(x.clone()),
                }
                _ => {}
            }
        }
    );
    (iovi $p:expr, $constructor:ident) => (
        {
            let found = match ($p).token {
                token::Interpolated(token::$constructor(_)) => {
                    Some(($p).bump_and_get())
                }
                _ => None
            };
            match found {
                Some(token::Interpolated(token::$constructor(x))) => {
                    return IoviItem(x.clone())
                }
                _ => {}
            }
        }
    );
    (pair_empty $p:expr, $constructor:ident) => (
        {
            let found = match ($p).token {
                token::Interpolated(token::$constructor(_)) => {
                    Some(($p).bump_and_get())
                }
                _ => None
            };
            match found {
                Some(token::Interpolated(token::$constructor(x))) => {
                    return (Vec::new(), x)
                }
                _ => {}
            }
        }
    )
)


fn maybe_append(mut lhs: Vec<Attribute>, rhs: Option<Vec<Attribute>>)
                -> Vec<Attribute> {
    match rhs {
        Some(ref attrs) => lhs.extend(attrs.iter().map(|a| a.clone())),
        None => {}
    }
    lhs
}


struct ParsedItemsAndViewItems {
    attrs_remaining: Vec<Attribute>,
    view_items: Vec<ViewItem>,
    items: Vec<P<Item>> ,
    foreign_items: Vec<P<ForeignItem>>
}

/* ident is handled by common.rs */

pub struct Parser<'a> {
    pub sess: &'a ParseSess,
    /// the current token:
    pub token: token::Token,
    /// the span of the current token:
    pub span: Span,
    /// the span of the prior token:
    pub last_span: Span,
    pub cfg: CrateConfig,
    /// the previous token or None (only stashed sometimes).
    pub last_token: Option<Box<token::Token>>,
    pub buffer: [TokenAndSpan, ..4],
    pub buffer_start: int,
    pub buffer_end: int,
    pub tokens_consumed: uint,
    pub restrictions: Restrictions,
    pub quote_depth: uint, // not (yet) related to the quasiquoter
    pub reader: Box<Reader+'a>,
    pub interner: Rc<token::IdentInterner>,
    /// The set of seen errors about obsolete syntax. Used to suppress
    /// extra detail when the same error is seen twice
    pub obsolete_set: HashSet<ObsoleteSyntax>,
    /// Used to determine the path to externally loaded source files
    pub mod_path_stack: Vec<InternedString>,
    /// Stack of spans of open delimiters. Used for error message.
    pub open_braces: Vec<Span>,
    /// Flag if this parser "owns" the directory that it is currently parsing
    /// in. This will affect how nested files are looked up.
    pub owns_directory: bool,
    /// Name of the root module this parser originated from. If `None`, then the
    /// name is not known. This does not change while the parser is descending
    /// into modules, and sub-parsers have new values for this name.
    pub root_module_name: Option<String>,
}

fn is_plain_ident_or_underscore(t: &token::Token) -> bool {
    t.is_plain_ident() || *t == token::Underscore
}

/// Get a token the parser cares about
fn real_token(rdr: &mut Reader) -> TokenAndSpan {
    let mut t = rdr.next_token();
    loop {
        match t.tok {
            token::Whitespace | token::Comment | token::Shebang(_) => {
                t = rdr.next_token();
            },
            _ => break
        }
    }
    t
}

impl<'a> Parser<'a> {
    pub fn new(sess: &'a ParseSess,
               cfg: ast::CrateConfig,
               mut rdr: Box<Reader+'a>)
               -> Parser<'a>
    {
        let tok0 = real_token(&mut *rdr);
        let span = tok0.sp;
        let placeholder = TokenAndSpan {
            tok: token::Underscore,
            sp: span,
        };

        Parser {
            reader: rdr,
            interner: token::get_ident_interner(),
            sess: sess,
            cfg: cfg,
            token: tok0.tok,
            span: span,
            last_span: span,
            last_token: None,
            buffer: [
                placeholder.clone(),
                placeholder.clone(),
                placeholder.clone(),
                placeholder.clone(),
            ],
            buffer_start: 0,
            buffer_end: 0,
            tokens_consumed: 0,
            restrictions: UNRESTRICTED,
            quote_depth: 0,
            obsolete_set: HashSet::new(),
            mod_path_stack: Vec::new(),
            open_braces: Vec::new(),
            owns_directory: true,
            root_module_name: None,
        }
    }

    /// Convert a token to a string using self's reader
    pub fn token_to_string(token: &token::Token) -> String {
        pprust::token_to_string(token)
    }

    /// Convert the current token to a string using self's reader
    pub fn this_token_to_string(&mut self) -> String {
        Parser::token_to_string(&self.token)
    }

    pub fn unexpected_last(&mut self, t: &token::Token) -> ! {
        let token_str = Parser::token_to_string(t);
        let last_span = self.last_span;
        self.span_fatal(last_span, format!("unexpected token: `{}`",
                                                token_str).as_slice());
    }

    pub fn unexpected(&mut self) -> ! {
        let this_token = self.this_token_to_string();
        self.fatal(format!("unexpected token: `{}`", this_token).as_slice());
    }

    /// Expect and consume the token t. Signal an error if
    /// the next token is not t.
    pub fn expect(&mut self, t: &token::Token) {
        if self.token == *t {
            self.bump();
        } else {
            let token_str = Parser::token_to_string(t);
            let this_token_str = self.this_token_to_string();
            self.fatal(format!("expected `{}`, found `{}`",
                               token_str,
                               this_token_str).as_slice())
        }
    }

    /// Expect next token to be edible or inedible token.  If edible,
    /// then consume it; if inedible, then return without consuming
    /// anything.  Signal a fatal error if next token is unexpected.
    pub fn expect_one_of(&mut self,
                         edible: &[token::Token],
                         inedible: &[token::Token]) {
        fn tokens_to_string(tokens: &[token::Token]) -> String {
            let mut i = tokens.iter();
            // This might be a sign we need a connect method on Iterator.
            let b = i.next()
                     .map_or("".to_string(), |t| Parser::token_to_string(t));
            i.fold(b, |b,a| {
                let mut b = b;
                b.push_str("`, `");
                b.push_str(Parser::token_to_string(a).as_slice());
                b
            })
        }
        if edible.contains(&self.token) {
            self.bump();
        } else if inedible.contains(&self.token) {
            // leave it in the input
        } else {
            let mut expected = edible.iter().map(|x| x.clone()).collect::<Vec<_>>();
            expected.push_all(inedible);
            let expect = tokens_to_string(expected.as_slice());
            let actual = self.this_token_to_string();
            self.fatal(
                (if expected.len() != 1 {
                    (format!("expected one of `{}`, found `{}`",
                             expect,
                             actual))
                } else {
                    (format!("expected `{}`, found `{}`",
                             expect,
                             actual))
                }).as_slice()
            )
        }
    }

    /// Check for erroneous `ident { }`; if matches, signal error and
    /// recover (without consuming any expected input token).  Returns
    /// true if and only if input was consumed for recovery.
    pub fn check_for_erroneous_unit_struct_expecting(&mut self, expected: &[token::Token]) -> bool {
        if self.token == token::OpenDelim(token::Brace)
            && expected.iter().all(|t| *t != token::OpenDelim(token::Brace))
            && self.look_ahead(1, |t| *t == token::CloseDelim(token::Brace)) {
            // matched; signal non-fatal error and recover.
            let span = self.span;
            self.span_err(span,
                          "unit-like struct construction is written with no trailing `{ }`");
            self.eat(&token::OpenDelim(token::Brace));
            self.eat(&token::CloseDelim(token::Brace));
            true
        } else {
            false
        }
    }

    /// Commit to parsing a complete expression `e` expected to be
    /// followed by some token from the set edible + inedible.  Recover
    /// from anticipated input errors, discarding erroneous characters.
    pub fn commit_expr(&mut self, e: &Expr, edible: &[token::Token], inedible: &[token::Token]) {
        debug!("commit_expr {}", e);
        match e.node {
            ExprPath(..) => {
                // might be unit-struct construction; check for recoverableinput error.
                let mut expected = edible.iter().map(|x| x.clone()).collect::<Vec<_>>();
                expected.push_all(inedible);
                self.check_for_erroneous_unit_struct_expecting(
                    expected.as_slice());
            }
            _ => {}
        }
        self.expect_one_of(edible, inedible)
    }

    pub fn commit_expr_expecting(&mut self, e: &Expr, edible: token::Token) {
        self.commit_expr(e, &[edible], &[])
    }

    /// Commit to parsing a complete statement `s`, which expects to be
    /// followed by some token from the set edible + inedible.  Check
    /// for recoverable input errors, discarding erroneous characters.
    pub fn commit_stmt(&mut self, edible: &[token::Token], inedible: &[token::Token]) {
        if self.last_token
               .as_ref()
               .map_or(false, |t| t.is_ident() || t.is_path()) {
            let mut expected = edible.iter().map(|x| x.clone()).collect::<Vec<_>>();
            expected.push_all(inedible.as_slice());
            self.check_for_erroneous_unit_struct_expecting(
                expected.as_slice());
        }
        self.expect_one_of(edible, inedible)
    }

    pub fn commit_stmt_expecting(&mut self, edible: token::Token) {
        self.commit_stmt(&[edible], &[])
    }

    pub fn parse_ident(&mut self) -> ast::Ident {
        self.check_strict_keywords();
        self.check_reserved_keywords();
        match self.token {
            token::Ident(i, _) => {
                self.bump();
                i
            }
            token::Interpolated(token::NtIdent(..)) => {
                self.bug("ident interpolation not converted to real token");
            }
            _ => {
                let token_str = self.this_token_to_string();
                self.fatal((format!("expected ident, found `{}`",
                                    token_str)).as_slice())
            }
        }
    }

    pub fn parse_path_list_item(&mut self) -> ast::PathListItem {
        let lo = self.span.lo;
        let node = if self.eat_keyword(keywords::Mod) {
            ast::PathListMod { id: ast::DUMMY_NODE_ID }
        } else {
            let ident = self.parse_ident();
            ast::PathListIdent { name: ident, id: ast::DUMMY_NODE_ID }
        };
        let hi = self.last_span.hi;
        spanned(lo, hi, node)
    }

    /// Consume token 'tok' if it exists. Returns true if the given
    /// token was present, false otherwise.
    pub fn eat(&mut self, tok: &token::Token) -> bool {
        let is_present = self.token == *tok;
        if is_present { self.bump() }
        is_present
    }

    /// If the next token is the given keyword, eat it and return
    /// true. Otherwise, return false.
    pub fn eat_keyword(&mut self, kw: keywords::Keyword) -> bool {
        if self.token.is_keyword(kw) {
            self.bump();
            true
        } else {
            false
        }
    }

    /// If the given word is not a keyword, signal an error.
    /// If the next token is not the given word, signal an error.
    /// Otherwise, eat it.
    pub fn expect_keyword(&mut self, kw: keywords::Keyword) {
        if !self.eat_keyword(kw) {
            let id_interned_str = token::get_name(kw.to_name());
            let token_str = self.this_token_to_string();
            self.fatal(format!("expected `{}`, found `{}`",
                               id_interned_str, token_str).as_slice())
        }
    }

    /// Signal an error if the given string is a strict keyword
    pub fn check_strict_keywords(&mut self) {
        if self.token.is_strict_keyword() {
            let token_str = self.this_token_to_string();
            let span = self.span;
            self.span_err(span,
                          format!("expected identifier, found keyword `{}`",
                                  token_str).as_slice());
        }
    }

    /// Signal an error if the current token is a reserved keyword
    pub fn check_reserved_keywords(&mut self) {
        if self.token.is_reserved_keyword() {
            let token_str = self.this_token_to_string();
            self.fatal(format!("`{}` is a reserved keyword",
                               token_str).as_slice())
        }
    }

    /// Expect and consume an `&`. If `&&` is seen, replace it with a single
    /// `&` and continue. If an `&` is not seen, signal an error.
    fn expect_and(&mut self) {
        match self.token {
            token::BinOp(token::And) => self.bump(),
            token::AndAnd => {
                let span = self.span;
                let lo = span.lo + BytePos(1);
                self.replace_token(token::BinOp(token::And), lo, span.hi)
            }
            _ => {
                let token_str = self.this_token_to_string();
                let found_token =
                    Parser::token_to_string(&token::BinOp(token::And));
                self.fatal(format!("expected `{}`, found `{}`",
                                   found_token,
                                   token_str).as_slice())
            }
        }
    }

    /// Expect and consume a `|`. If `||` is seen, replace it with a single
    /// `|` and continue. If a `|` is not seen, signal an error.
    fn expect_or(&mut self) {
        match self.token {
            token::BinOp(token::Or) => self.bump(),
            token::OrOr => {
                let span = self.span;
                let lo = span.lo + BytePos(1);
                self.replace_token(token::BinOp(token::Or), lo, span.hi)
            }
            _ => {
                let found_token = self.this_token_to_string();
                let token_str =
                    Parser::token_to_string(&token::BinOp(token::Or));
                self.fatal(format!("expected `{}`, found `{}`",
                                   token_str,
                                   found_token).as_slice())
            }
        }
    }

    /// Attempt to consume a `<`. If `<<` is seen, replace it with a single
    /// `<` and continue. If a `<` is not seen, return false.
    ///
    /// This is meant to be used when parsing generics on a path to get the
    /// starting token. The `force` parameter is used to forcefully break up a
    /// `<<` token. If `force` is false, then `<<` is only broken when a lifetime
    /// shows up next. For example, consider the expression:
    ///
    ///      foo as bar << test
    ///
    /// The parser needs to know if `bar <<` is the start of a generic path or if
    /// it's a left-shift token. If `test` were a lifetime, then it's impossible
    /// for the token to be a left-shift, but if it's not a lifetime, then it's
    /// considered a left-shift.
    ///
    /// The reason for this is that the only current ambiguity with `<<` is when
    /// parsing closure types:
    ///
    ///      foo::<<'a> ||>();
    ///      impl Foo<<'a> ||>() { ... }
    fn eat_lt(&mut self, force: bool) -> bool {
        match self.token {
            token::Lt => { self.bump(); true }
            token::BinOp(token::Shl) => {
                let next_lifetime = self.look_ahead(1, |t| match *t {
                    token::Lifetime(..) => true,
                    _ => false,
                });
                if force || next_lifetime {
                    let span = self.span;
                    let lo = span.lo + BytePos(1);
                    self.replace_token(token::Lt, lo, span.hi);
                    true
                } else {
                    false
                }
            }
            _ => false,
        }
    }

    fn expect_lt(&mut self) {
        if !self.eat_lt(true) {
            let found_token = self.this_token_to_string();
            let token_str = Parser::token_to_string(&token::Lt);
            self.fatal(format!("expected `{}`, found `{}`",
                               token_str,
                               found_token).as_slice())
        }
    }

    /// Parse a sequence bracketed by `|` and `|`, stopping before the `|`.
    fn parse_seq_to_before_or<T>(
                              &mut self,
                              sep: &token::Token,
                              f: |&mut Parser| -> T)
                              -> Vec<T> {
        let mut first = true;
        let mut vector = Vec::new();
        while self.token != token::BinOp(token::Or) &&
                self.token != token::OrOr {
            if first {
                first = false
            } else {
                self.expect(sep)
            }

            vector.push(f(self))
        }
        vector
    }

    /// Expect and consume a GT. if a >> is seen, replace it
    /// with a single > and continue. If a GT is not seen,
    /// signal an error.
    pub fn expect_gt(&mut self) {
        match self.token {
            token::Gt => self.bump(),
            token::BinOp(token::Shr) => {
                let span = self.span;
                let lo = span.lo + BytePos(1);
                self.replace_token(token::Gt, lo, span.hi)
            }
            token::BinOpEq(token::Shr) => {
                let span = self.span;
                let lo = span.lo + BytePos(1);
                self.replace_token(token::Ge, lo, span.hi)
            }
            token::Ge => {
                let span = self.span;
                let lo = span.lo + BytePos(1);
                self.replace_token(token::Eq, lo, span.hi)
            }
            _ => {
                let gt_str = Parser::token_to_string(&token::Gt);
                let this_token_str = self.this_token_to_string();
                self.fatal(format!("expected `{}`, found `{}`",
                                   gt_str,
                                   this_token_str).as_slice())
            }
        }
    }

    /// Parse a sequence bracketed by '<' and '>', stopping
    /// before the '>'.
    pub fn parse_seq_to_before_gt<T>(
                                  &mut self,
                                  sep: Option<token::Token>,
                                  f: |&mut Parser| -> T)
                                  -> OwnedSlice<T> {
        let mut v = Vec::new();
        // This loop works by alternating back and forth between parsing types
        // and commas.  For example, given a string `A, B,>`, the parser would
        // first parse `A`, then a comma, then `B`, then a comma. After that it
        // would encounter a `>` and stop. This lets the parser handle trailing
        // commas in generic parameters, because it can stop either after
        // parsing a type or after parsing a comma.
        for i in iter::count(0u, 1) {
            if self.token == token::Gt
                || self.token == token::BinOp(token::Shr)
                || self.token == token::Ge
                || self.token == token::BinOpEq(token::Shr) {
                break;
            }

            if i % 2 == 0 {
                v.push(f(self));
            } else {
                sep.as_ref().map(|t| self.expect(t));
            }
        }
        return OwnedSlice::from_vec(v);
    }

    pub fn parse_seq_to_gt<T>(
                           &mut self,
                           sep: Option<token::Token>,
                           f: |&mut Parser| -> T)
                           -> OwnedSlice<T> {
        let v = self.parse_seq_to_before_gt(sep, f);
        self.expect_gt();
        return v;
    }

    /// Parse a sequence, including the closing delimiter. The function
    /// f must consume tokens until reaching the next separator or
    /// closing bracket.
    pub fn parse_seq_to_end<T>(
                            &mut self,
                            ket: &token::Token,
                            sep: SeqSep,
                            f: |&mut Parser| -> T)
                            -> Vec<T> {
        let val = self.parse_seq_to_before_end(ket, sep, f);
        self.bump();
        val
    }

    /// Parse a sequence, not including the closing delimiter. The function
    /// f must consume tokens until reaching the next separator or
    /// closing bracket.
    pub fn parse_seq_to_before_end<T>(
                                   &mut self,
                                   ket: &token::Token,
                                   sep: SeqSep,
                                   f: |&mut Parser| -> T)
                                   -> Vec<T> {
        let mut first: bool = true;
        let mut v = vec!();
        while self.token != *ket {
            match sep.sep {
              Some(ref t) => {
                if first { first = false; }
                else { self.expect(t); }
              }
              _ => ()
            }
            if sep.trailing_sep_allowed && self.token == *ket { break; }
            v.push(f(self));
        }
        return v;
    }

    /// Parse a sequence, including the closing delimiter. The function
    /// f must consume tokens until reaching the next separator or
    /// closing bracket.
    pub fn parse_unspanned_seq<T>(
                               &mut self,
                               bra: &token::Token,
                               ket: &token::Token,
                               sep: SeqSep,
                               f: |&mut Parser| -> T)
                               -> Vec<T> {
        self.expect(bra);
        let result = self.parse_seq_to_before_end(ket, sep, f);
        self.bump();
        result
    }

    /// Parse a sequence parameter of enum variant. For consistency purposes,
    /// these should not be empty.
    pub fn parse_enum_variant_seq<T>(
                               &mut self,
                               bra: &token::Token,
                               ket: &token::Token,
                               sep: SeqSep,
                               f: |&mut Parser| -> T)
                               -> Vec<T> {
        let result = self.parse_unspanned_seq(bra, ket, sep, f);
        if result.is_empty() {
            let last_span = self.last_span;
            self.span_err(last_span,
            "nullary enum variants are written with no trailing `( )`");
        }
        result
    }

    // NB: Do not use this function unless you actually plan to place the
    // spanned list in the AST.
    pub fn parse_seq<T>(
                     &mut self,
                     bra: &token::Token,
                     ket: &token::Token,
                     sep: SeqSep,
                     f: |&mut Parser| -> T)
                     -> Spanned<Vec<T> > {
        let lo = self.span.lo;
        self.expect(bra);
        let result = self.parse_seq_to_before_end(ket, sep, f);
        let hi = self.span.hi;
        self.bump();
        spanned(lo, hi, result)
    }

    /// Advance the parser by one token
    pub fn bump(&mut self) {
        self.last_span = self.span;
        // Stash token for error recovery (sometimes; clone is not necessarily cheap).
        self.last_token = if self.token.is_ident() || self.token.is_path() {
            Some(box self.token.clone())
        } else {
            None
        };
        let next = if self.buffer_start == self.buffer_end {
            real_token(&mut *self.reader)
        } else {
            // Avoid token copies with `replace`.
            let buffer_start = self.buffer_start as uint;
            let next_index = (buffer_start + 1) & 3 as uint;
            self.buffer_start = next_index as int;

            let placeholder = TokenAndSpan {
                tok: token::Underscore,
                sp: self.span,
            };
            replace(&mut self.buffer[buffer_start], placeholder)
        };
        self.span = next.sp;
        self.token = next.tok;
        self.tokens_consumed += 1u;
    }

    /// Advance the parser by one token and return the bumped token.
    pub fn bump_and_get(&mut self) -> token::Token {
        let old_token = replace(&mut self.token, token::Underscore);
        self.bump();
        old_token
    }

    /// EFFECT: replace the current token and span with the given one
    pub fn replace_token(&mut self,
                         next: token::Token,
                         lo: BytePos,
                         hi: BytePos) {
        self.last_span = mk_sp(self.span.lo, lo);
        self.token = next;
        self.span = mk_sp(lo, hi);
    }
    pub fn buffer_length(&mut self) -> int {
        if self.buffer_start <= self.buffer_end {
            return self.buffer_end - self.buffer_start;
        }
        return (4 - self.buffer_start) + self.buffer_end;
    }
    pub fn look_ahead<R>(&mut self, distance: uint, f: |&token::Token| -> R)
                      -> R {
        let dist = distance as int;
        while self.buffer_length() < dist {
            self.buffer[self.buffer_end as uint] = real_token(&mut *self.reader);
            self.buffer_end = (self.buffer_end + 1) & 3;
        }
        f(&self.buffer[((self.buffer_start + dist - 1) & 3) as uint].tok)
    }
    pub fn fatal(&mut self, m: &str) -> ! {
        self.sess.span_diagnostic.span_fatal(self.span, m)
    }
    pub fn span_fatal(&mut self, sp: Span, m: &str) -> ! {
        self.sess.span_diagnostic.span_fatal(sp, m)
    }
    pub fn span_note(&mut self, sp: Span, m: &str) {
        self.sess.span_diagnostic.span_note(sp, m)
    }
    pub fn span_help(&mut self, sp: Span, m: &str) {
        self.sess.span_diagnostic.span_help(sp, m)
    }
    pub fn bug(&mut self, m: &str) -> ! {
        self.sess.span_diagnostic.span_bug(self.span, m)
    }
    pub fn warn(&mut self, m: &str) {
        self.sess.span_diagnostic.span_warn(self.span, m)
    }
    pub fn span_warn(&mut self, sp: Span, m: &str) {
        self.sess.span_diagnostic.span_warn(sp, m)
    }
    pub fn span_err(&mut self, sp: Span, m: &str) {
        self.sess.span_diagnostic.span_err(sp, m)
    }
    pub fn abort_if_errors(&mut self) {
        self.sess.span_diagnostic.handler().abort_if_errors();
    }

    pub fn id_to_interned_str(&mut self, id: Ident) -> InternedString {
        token::get_ident(id)
    }

    /// Is the current token one of the keywords that signals a bare function
    /// type?
    pub fn token_is_bare_fn_keyword(&mut self) -> bool {
        if self.token.is_keyword(keywords::Fn) {
            return true
        }

        if self.token.is_keyword(keywords::Unsafe) ||
            self.token.is_keyword(keywords::Once) {
            return self.look_ahead(1, |t| t.is_keyword(keywords::Fn))
        }

        false
    }

    /// Is the current token one of the keywords that signals a closure type?
    pub fn token_is_closure_keyword(&mut self) -> bool {
        self.token.is_keyword(keywords::Unsafe) ||
            self.token.is_keyword(keywords::Once)
    }

    /// Is the current token one of the keywords that signals an old-style
    /// closure type (with explicit sigil)?
    pub fn token_is_old_style_closure_keyword(&mut self) -> bool {
        self.token.is_keyword(keywords::Unsafe) ||
            self.token.is_keyword(keywords::Once) ||
            self.token.is_keyword(keywords::Fn)
    }

    pub fn get_lifetime(&mut self) -> ast::Ident {
        match self.token {
            token::Lifetime(ref ident) => *ident,
            _ => self.bug("not a lifetime"),
        }
    }

    /// parse a TyBareFn type:
    pub fn parse_ty_bare_fn(&mut self) -> Ty_ {
        /*

        [unsafe] [extern "ABI"] fn <'lt> (S) -> T
         ^~~~^           ^~~~^     ^~~~^ ^~^    ^
           |               |         |    |     |
           |               |         |    |   Return type
           |               |         |  Argument types
           |               |     Lifetimes
           |              ABI
        Function Style
        */

        let fn_style = self.parse_unsafety();
        let abi = if self.eat_keyword(keywords::Extern) {
            self.parse_opt_abi().unwrap_or(abi::C)
        } else {
            abi::Rust
        };

        self.expect_keyword(keywords::Fn);
        let (decl, lifetimes) = self.parse_ty_fn_decl(true);
        TyBareFn(P(BareFnTy {
            abi: abi,
            fn_style: fn_style,
            lifetimes: lifetimes,
            decl: decl
        }))
    }

    /// Parses a procedure type (`proc`). The initial `proc` keyword must
    /// already have been parsed.
    pub fn parse_proc_type(&mut self) -> Ty_ {
        /*

        proc <'lt> (S) [:Bounds] -> T
        ^~~^ ^~~~^  ^  ^~~~~~~~^    ^
         |     |    |      |        |
         |     |    |      |      Return type
         |     |    |    Bounds
         |     |  Argument types
         |   Lifetimes
        the `proc` keyword

        */

        let lifetime_defs = if self.eat(&token::Lt) {
            let lifetime_defs = self.parse_lifetime_defs();
            self.expect_gt();
            lifetime_defs
        } else {
            Vec::new()
        };

        let (inputs, variadic) = self.parse_fn_args(false, false);
        let bounds = self.parse_colon_then_ty_param_bounds();
        let (ret_style, ret_ty) = self.parse_ret_ty();
        let decl = P(FnDecl {
            inputs: inputs,
            output: ret_ty,
            cf: ret_style,
            variadic: variadic
        });
        TyProc(P(ClosureTy {
            fn_style: NormalFn,
            onceness: Once,
            bounds: bounds,
            decl: decl,
            lifetimes: lifetime_defs,
        }))
    }

    /// Parses an optional unboxed closure kind (`&:`, `&mut:`, or `:`).
    pub fn parse_optional_unboxed_closure_kind(&mut self)
                                               -> Option<UnboxedClosureKind> {
        if self.token == token::BinOp(token::And) &&
                self.look_ahead(1, |t| t.is_keyword(keywords::Mut)) &&
                self.look_ahead(2, |t| *t == token::Colon) {
            self.bump();
            self.bump();
            self.bump();
            return Some(FnMutUnboxedClosureKind)
        }

        if self.token == token::BinOp(token::And) &&
                    self.look_ahead(1, |t| *t == token::Colon) {
            self.bump();
            self.bump();
            return Some(FnUnboxedClosureKind)
        }

        if self.eat(&token::Colon) {
            return Some(FnOnceUnboxedClosureKind)
        }

        return None
    }

    /// Parse a TyClosure type
    pub fn parse_ty_closure(&mut self) -> Ty_ {
        /*

        [unsafe] [once] <'lt> |S| [:Bounds] -> T
        ^~~~~~~^ ^~~~~^ ^~~~^  ^  ^~~~~~~~^    ^
          |        |      |    |      |        |
          |        |      |    |      |      Return type
          |        |      |    |  Closure bounds
          |        |      |  Argument types
          |        |    Lifetime defs
          |     Once-ness (a.k.a., affine)
        Function Style

        */

        let fn_style = self.parse_unsafety();
        let onceness = if self.eat_keyword(keywords::Once) {Once} else {Many};

        let lifetime_defs = if self.eat(&token::Lt) {
            let lifetime_defs = self.parse_lifetime_defs();
            self.expect_gt();

            lifetime_defs
        } else {
            Vec::new()
        };

        let (optional_unboxed_closure_kind, inputs) = if self.eat(&token::OrOr) {
            (None, Vec::new())
        } else {
            self.expect_or();

            let optional_unboxed_closure_kind =
                self.parse_optional_unboxed_closure_kind();

            let inputs = self.parse_seq_to_before_or(
                &token::Comma,
                |p| p.parse_arg_general(false));
            self.expect_or();
            (optional_unboxed_closure_kind, inputs)
        };

        let bounds = self.parse_colon_then_ty_param_bounds();

        let (return_style, output) = self.parse_ret_ty();
        let decl = P(FnDecl {
            inputs: inputs,
            output: output,
            cf: return_style,
            variadic: false
        });

        match optional_unboxed_closure_kind {
            Some(unboxed_closure_kind) => {
                TyUnboxedFn(P(UnboxedFnTy {
                    kind: unboxed_closure_kind,
                    decl: decl,
                }))
            }
            None => {
                TyClosure(P(ClosureTy {
                    fn_style: fn_style,
                    onceness: onceness,
                    bounds: bounds,
                    decl: decl,
                    lifetimes: lifetime_defs,
                }))
            }
        }
    }

    pub fn parse_unsafety(&mut self) -> FnStyle {
        if self.eat_keyword(keywords::Unsafe) {
            return UnsafeFn;
        } else {
            return NormalFn;
        }
    }

    /// Parse a function type (following the 'fn')
    pub fn parse_ty_fn_decl(&mut self, allow_variadic: bool)
                            -> (P<FnDecl>, Vec<ast::LifetimeDef>) {
        /*

        (fn) <'lt> (S) -> T
             ^~~~^ ^~^    ^
               |    |     |
               |    |   Return type
               |  Argument types
           Lifetime_defs

        */
        let lifetime_defs = if self.eat(&token::Lt) {
            let lifetime_defs = self.parse_lifetime_defs();
            self.expect_gt();
            lifetime_defs
        } else {
            Vec::new()
        };

        let (inputs, variadic) = self.parse_fn_args(false, allow_variadic);
        let (ret_style, ret_ty) = self.parse_ret_ty();
        let decl = P(FnDecl {
            inputs: inputs,
            output: ret_ty,
            cf: ret_style,
            variadic: variadic
        });
        (decl, lifetime_defs)
    }

    /// Parses `type Foo;` in a trait declaration only. The `type` keyword has
    /// already been parsed.
    fn parse_associated_type(&mut self, attrs: Vec<Attribute>)
                             -> AssociatedType {
        let lo = self.span.lo;
        let ident = self.parse_ident();
        let hi = self.span.hi;
        self.expect(&token::Semi);
        AssociatedType {
            id: ast::DUMMY_NODE_ID,
            span: mk_sp(lo, hi),
            ident: ident,
            attrs: attrs,
        }
    }

    /// Parses `type Foo = TYPE;` in an implementation declaration only. The
    /// `type` keyword has already been parsed.
    fn parse_typedef(&mut self, attrs: Vec<Attribute>, vis: Visibility)
                     -> Typedef {
        let lo = self.span.lo;
        let ident = self.parse_ident();
        self.expect(&token::Eq);
        let typ = self.parse_ty(true);
        let hi = self.span.hi;
        self.expect(&token::Semi);
        Typedef {
            id: ast::DUMMY_NODE_ID,
            span: mk_sp(lo, hi),
            ident: ident,
            vis: vis,
            attrs: attrs,
            typ: typ,
        }
    }

    /// Parse the items in a trait declaration
    pub fn parse_trait_items(&mut self) -> Vec<TraitItem> {
        self.parse_unspanned_seq(
            &token::OpenDelim(token::Brace),
            &token::CloseDelim(token::Brace),
            seq_sep_none(),
            |p| {
            let attrs = p.parse_outer_attributes();

            if p.eat_keyword(keywords::Type) {
                TypeTraitItem(P(p.parse_associated_type(attrs)))
            } else {
                let lo = p.span.lo;

                let vis = p.parse_visibility();
                let abi = if p.eat_keyword(keywords::Extern) {
                    p.parse_opt_abi().unwrap_or(abi::C)
                } else if attr::contains_name(attrs.as_slice(),
                                              "rust_call_abi_hack") {
                    // FIXME(stage0, pcwalton): Remove this awful hack after a
                    // snapshot, and change to `extern "rust-call" fn`.
                    abi::RustCall
                } else {
                    abi::Rust
                };

                let style = p.parse_fn_style();
                let ident = p.parse_ident();
                let mut generics = p.parse_generics();

                let (explicit_self, d) = p.parse_fn_decl_with_self(|p| {
                    // This is somewhat dubious; We don't want to allow
                    // argument names to be left off if there is a
                    // definition...
                    p.parse_arg_general(false)
                });

                p.parse_where_clause(&mut generics);

                let hi = p.last_span.hi;
                match p.token {
                  token::Semi => {
                    p.bump();
                    debug!("parse_trait_methods(): parsing required method");
                    RequiredMethod(TypeMethod {
                        ident: ident,
                        attrs: attrs,
                        fn_style: style,
                        decl: d,
                        generics: generics,
                        abi: abi,
                        explicit_self: explicit_self,
                        id: ast::DUMMY_NODE_ID,
                        span: mk_sp(lo, hi),
                        vis: vis,
                    })
                  }
                  token::OpenDelim(token::Brace) => {
                    debug!("parse_trait_methods(): parsing provided method");
                    let (inner_attrs, body) =
                        p.parse_inner_attrs_and_block();
                    let mut attrs = attrs;
                    attrs.push_all(inner_attrs.as_slice());
                    ProvidedMethod(P(ast::Method {
                        attrs: attrs,
                        id: ast::DUMMY_NODE_ID,
                        span: mk_sp(lo, hi),
                        node: ast::MethDecl(ident,
                                            generics,
                                            abi,
                                            explicit_self,
                                            style,
                                            d,
                                            body,
                                            vis)
                    }))
                  }

                  _ => {
                      let token_str = p.this_token_to_string();
                      p.fatal((format!("expected `;` or `{{`, found `{}`",
                                       token_str)).as_slice())
                  }
                }
            }
        })
    }

    /// Parse a possibly mutable type
    pub fn parse_mt(&mut self) -> MutTy {
        let mutbl = self.parse_mutability();
        let t = self.parse_ty(true);
        MutTy { ty: t, mutbl: mutbl }
    }

    /// Parse [mut/const/imm] ID : TY
    /// now used only by obsolete record syntax parser...
    pub fn parse_ty_field(&mut self) -> TypeField {
        let lo = self.span.lo;
        let mutbl = self.parse_mutability();
        let id = self.parse_ident();
        self.expect(&token::Colon);
        let ty = self.parse_ty(true);
        let hi = ty.span.hi;
        ast::TypeField {
            ident: id,
            mt: MutTy { ty: ty, mutbl: mutbl },
            span: mk_sp(lo, hi),
        }
    }

    /// Parse optional return type [ -> TY ] in function decl
    pub fn parse_ret_ty(&mut self) -> (RetStyle, P<Ty>) {
        return if self.eat(&token::RArrow) {
            let lo = self.span.lo;
            if self.eat(&token::Not) {
                (
                    NoReturn,
                    P(Ty {
                        id: ast::DUMMY_NODE_ID,
                        node: TyBot,
                        span: mk_sp(lo, self.last_span.hi)
                    })
                )
            } else {
                (Return, self.parse_ty(true))
            }
        } else {
            let pos = self.span.lo;
            (
                Return,
                P(Ty {
                    id: ast::DUMMY_NODE_ID,
                    node: TyNil,
                    span: mk_sp(pos, pos),
                })
            )
        }
    }

    /// Parse a type.
    ///
    /// The second parameter specifies whether the `+` binary operator is
    /// allowed in the type grammar.
    pub fn parse_ty(&mut self, plus_allowed: bool) -> P<Ty> {
        maybe_whole!(no_clone self, NtTy);

        let lo = self.span.lo;

        let t = if self.token == token::OpenDelim(token::Paren) {
            self.bump();
            if self.token == token::CloseDelim(token::Paren) {
                self.bump();
                TyNil
            } else {
                // (t) is a parenthesized ty
                // (t,) is the type of a tuple with only one field,
                // of type t
                let mut ts = vec!(self.parse_ty(true));
                let mut one_tuple = false;
                while self.token == token::Comma {
                    self.bump();
                    if self.token != token::CloseDelim(token::Paren) {
                        ts.push(self.parse_ty(true));
                    }
                    else {
                        one_tuple = true;
                    }
                }

                if ts.len() == 1 && !one_tuple {
                    self.expect(&token::CloseDelim(token::Paren));
                    TyParen(ts.into_iter().nth(0).unwrap())
                } else {
                    let t = TyTup(ts);
                    self.expect(&token::CloseDelim(token::Paren));
                    t
                }
            }
        } else if self.token == token::Tilde {
            // OWNED POINTER
            self.bump();
            let last_span = self.last_span;
            match self.token {
                token::OpenDelim(token::Bracket) => self.obsolete(last_span, ObsoleteOwnedVector),
                _ => self.obsolete(last_span, ObsoleteOwnedType)
            }
            TyUniq(self.parse_ty(false))
        } else if self.token == token::BinOp(token::Star) {
            // STAR POINTER (bare pointer?)
            self.bump();
            TyPtr(self.parse_ptr())
        } else if self.token == token::OpenDelim(token::Bracket) {
            // VECTOR
            self.expect(&token::OpenDelim(token::Bracket));
            let t = self.parse_ty(true);

            // Parse the `, ..e` in `[ int, ..e ]`
            // where `e` is a const expression
            let t = match self.maybe_parse_fixed_vstore() {
                None => TyVec(t),
                Some(suffix) => TyFixedLengthVec(t, suffix)
            };
            self.expect(&token::CloseDelim(token::Bracket));
            t
        } else if self.token == token::BinOp(token::And) ||
                self.token == token::AndAnd {
            // BORROWED POINTER
            self.expect_and();
            self.parse_borrowed_pointee()
        } else if self.token.is_keyword(keywords::Extern) ||
                  self.token.is_keyword(keywords::Unsafe) ||
                self.token_is_bare_fn_keyword() {
            // BARE FUNCTION
            self.parse_ty_bare_fn()
        } else if self.token_is_closure_keyword() ||
                self.token == token::BinOp(token::Or) ||
                self.token == token::OrOr ||
                (self.token == token::Lt &&
                 self.look_ahead(1, |t| {
                     *t == token::Gt || t.is_lifetime()
                 })) {
            // CLOSURE

            self.parse_ty_closure()
        } else if self.eat_keyword(keywords::Typeof) {
            // TYPEOF
            // In order to not be ambiguous, the type must be surrounded by parens.
            self.expect(&token::OpenDelim(token::Paren));
            let e = self.parse_expr();
            self.expect(&token::CloseDelim(token::Paren));
            TyTypeof(e)
        } else if self.eat_keyword(keywords::Proc) {
            self.parse_proc_type()
        } else if self.token == token::Lt {
            // QUALIFIED PATH
            self.bump();
            let for_type = self.parse_ty(true);
            self.expect_keyword(keywords::As);
            let trait_name = self.parse_path(LifetimeAndTypesWithoutColons);
            self.expect(&token::Gt);
            self.expect(&token::ModSep);
            let item_name = self.parse_ident();
            TyQPath(P(QPath {
                for_type: for_type,
                trait_name: trait_name.path,
                item_name: item_name,
            }))
        } else if self.token == token::ModSep
            || self.token.is_ident()
            || self.token.is_path() {
            // NAMED TYPE
            let mode = if plus_allowed {
                LifetimeAndTypesAndBounds
            } else {
                LifetimeAndTypesWithoutColons
            };
            let PathAndBounds {
                path,
                bounds
            } = self.parse_path(mode);
            TyPath(path, bounds, ast::DUMMY_NODE_ID)
        } else if self.eat(&token::Underscore) {
            // TYPE TO BE INFERRED
            TyInfer
        } else {
            let msg = format!("expected type, found token {}", self.token);
            self.fatal(msg.as_slice());
        };

        let sp = mk_sp(lo, self.last_span.hi);
        P(Ty {id: ast::DUMMY_NODE_ID, node: t, span: sp})
    }

    pub fn parse_borrowed_pointee(&mut self) -> Ty_ {
        // look for `&'lt` or `&'foo ` and interpret `foo` as the region name:
        let opt_lifetime = self.parse_opt_lifetime();

        let mt = self.parse_mt();
        return TyRptr(opt_lifetime, mt);
    }

    pub fn parse_ptr(&mut self) -> MutTy {
        let mutbl = if self.eat_keyword(keywords::Mut) {
            MutMutable
        } else if self.eat_keyword(keywords::Const) {
            MutImmutable
        } else {
            let span = self.last_span;
            self.span_err(span,
                          "bare raw pointers are no longer allowed, you should \
                           likely use `*mut T`, but otherwise `*T` is now \
                           known as `*const T`");
            MutImmutable
        };
        let t = self.parse_ty(true);
        MutTy { ty: t, mutbl: mutbl }
    }

    pub fn is_named_argument(&mut self) -> bool {
        let offset = match self.token {
            token::BinOp(token::And) => 1,
            token::AndAnd => 1,
            _ if self.token.is_keyword(keywords::Mut) => 1,
            _ => 0
        };

        debug!("parser is_named_argument offset:{}", offset);

        if offset == 0 {
            is_plain_ident_or_underscore(&self.token)
                && self.look_ahead(1, |t| *t == token::Colon)
        } else {
            self.look_ahead(offset, |t| is_plain_ident_or_underscore(t))
                && self.look_ahead(offset + 1, |t| *t == token::Colon)
        }
    }

    /// This version of parse arg doesn't necessarily require
    /// identifier names.
    pub fn parse_arg_general(&mut self, require_name: bool) -> Arg {
        let pat = if require_name || self.is_named_argument() {
            debug!("parse_arg_general parse_pat (require_name:{})",
                   require_name);
            let pat = self.parse_pat();

            self.expect(&token::Colon);
            pat
        } else {
            debug!("parse_arg_general ident_to_pat");
            ast_util::ident_to_pat(ast::DUMMY_NODE_ID,
                                   self.last_span,
                                   special_idents::invalid)
        };

        let t = self.parse_ty(true);

        Arg {
            ty: t,
            pat: pat,
            id: ast::DUMMY_NODE_ID,
        }
    }

    /// Parse a single function argument
    pub fn parse_arg(&mut self) -> Arg {
        self.parse_arg_general(true)
    }

    /// Parse an argument in a lambda header e.g. |arg, arg|
    pub fn parse_fn_block_arg(&mut self) -> Arg {
        let pat = self.parse_pat();
        let t = if self.eat(&token::Colon) {
            self.parse_ty(true)
        } else {
            P(Ty {
                id: ast::DUMMY_NODE_ID,
                node: TyInfer,
                span: mk_sp(self.span.lo, self.span.hi),
            })
        };
        Arg {
            ty: t,
            pat: pat,
            id: ast::DUMMY_NODE_ID
        }
    }

    pub fn maybe_parse_fixed_vstore(&mut self) -> Option<P<ast::Expr>> {
        if self.token == token::Comma &&
                self.look_ahead(1, |t| *t == token::DotDot) {
            self.bump();
            self.bump();
            Some(self.parse_expr())
        } else {
            None
        }
    }

    /// Matches token_lit = LIT_INTEGER | ...
    pub fn lit_from_token(&mut self, tok: &token::Token) -> Lit_ {
        match *tok {
            token::LitByte(i) => LitByte(parse::byte_lit(i.as_str()).val0()),
            token::LitChar(i) => LitChar(parse::char_lit(i.as_str()).val0()),
            token::LitInteger(s) => parse::integer_lit(s.as_str(),
                                                        &self.sess.span_diagnostic, self.span),
            token::LitFloat(s) => parse::float_lit(s.as_str()),
            token::LitStr(s) => {
                LitStr(token::intern_and_get_ident(parse::str_lit(s.as_str()).as_slice()),
                       ast::CookedStr)
            }
            token::LitStrRaw(s, n) => {
                LitStr(token::intern_and_get_ident(parse::raw_str_lit(s.as_str()).as_slice()),
                       ast::RawStr(n))
            }
            token::LitBinary(i) =>
                LitBinary(parse::binary_lit(i.as_str())),
            token::LitBinaryRaw(i, _) =>
                LitBinary(Rc::new(i.as_str().as_bytes().iter().map(|&x| x).collect())),
            token::OpenDelim(token::Paren) => {
                self.expect(&token::CloseDelim(token::Paren));
                LitNil
            },
            _ => { self.unexpected_last(tok); }
        }
    }

    /// Matches lit = true | false | token_lit
    pub fn parse_lit(&mut self) -> Lit {
        let lo = self.span.lo;
        let lit = if self.eat_keyword(keywords::True) {
            LitBool(true)
        } else if self.eat_keyword(keywords::False) {
            LitBool(false)
        } else {
            let token = self.bump_and_get();
            let lit = self.lit_from_token(&token);
            lit
        };
        codemap::Spanned { node: lit, span: mk_sp(lo, self.last_span.hi) }
    }

    /// matches '-' lit | lit
    pub fn parse_literal_maybe_minus(&mut self) -> P<Expr> {
        let minus_lo = self.span.lo;
        let minus_present = self.eat(&token::BinOp(token::Minus));

        let lo = self.span.lo;
        let literal = P(self.parse_lit());
        let hi = self.span.hi;
        let expr = self.mk_expr(lo, hi, ExprLit(literal));

        if minus_present {
            let minus_hi = self.span.hi;
            let unary = self.mk_unary(UnNeg, expr);
            self.mk_expr(minus_lo, minus_hi, unary)
        } else {
            expr
        }
    }

    /// Parses a path and optional type parameter bounds, depending on the
    /// mode. The `mode` parameter determines whether lifetimes, types, and/or
    /// bounds are permitted and whether `::` must precede type parameter
    /// groups.
    pub fn parse_path(&mut self, mode: PathParsingMode) -> PathAndBounds {
        // Check for a whole path...
        let found = match self.token {
            token::Interpolated(token::NtPath(_)) => Some(self.bump_and_get()),
            _ => None,
        };
        match found {
            Some(token::Interpolated(token::NtPath(box path))) => {
                return PathAndBounds {
                    path: path,
                    bounds: None
                }
            }
            _ => {}
        }

        let lo = self.span.lo;
        let is_global = self.eat(&token::ModSep);

        // Parse any number of segments and bound sets. A segment is an
        // identifier followed by an optional lifetime and a set of types.
        // A bound set is a set of type parameter bounds.
        let mut segments = Vec::new();
        loop {
            // First, parse an identifier.
            let identifier = self.parse_ident();

            // Parse the '::' before type parameters if it's required. If
            // it is required and wasn't present, then we're done.
            if mode == LifetimeAndTypesWithColons &&
                    !self.eat(&token::ModSep) {
                segments.push(ast::PathSegment {
                    identifier: identifier,
                    lifetimes: Vec::new(),
                    types: OwnedSlice::empty(),
                });
                break
            }

            // Parse the `<` before the lifetime and types, if applicable.
            let (any_lifetime_or_types, lifetimes, types) = {
                if mode != NoTypesAllowed && self.eat_lt(false) {
                    let (lifetimes, types) =
                        self.parse_generic_values_after_lt();
                    (true, lifetimes, OwnedSlice::from_vec(types))
                } else {
                    (false, Vec::new(), OwnedSlice::empty())
                }
            };

            // Assemble and push the result.
            segments.push(ast::PathSegment {
                identifier: identifier,
                lifetimes: lifetimes,
                types: types,
            });

            // We're done if we don't see a '::', unless the mode required
            // a double colon to get here in the first place.
            if !(mode == LifetimeAndTypesWithColons &&
                    !any_lifetime_or_types) {
                if !self.eat(&token::ModSep) {
                    break
                }
            }
        }

        // Next, parse a plus and bounded type parameters, if
        // applicable. We need to remember whether the separate was
        // present for later, because in some contexts it's a parse
        // error.
        let opt_bounds = {
            if mode == LifetimeAndTypesAndBounds &&
                self.eat(&token::BinOp(token::Plus))
            {
                let bounds = self.parse_ty_param_bounds();

                // For some reason that I do not fully understand, we
                // do not permit an empty list in the case where it is
                // introduced by a `+`, but we do for `:` and other
                // separators. -nmatsakis
                if bounds.len() == 0 {
                    let last_span = self.last_span;
                    self.span_err(last_span,
                                  "at least one type parameter bound \
                                   must be specified");
                }

                Some(bounds)
            } else {
                None
            }
        };

        // Assemble the span.
        let span = mk_sp(lo, self.last_span.hi);

        // Assemble the result.
        PathAndBounds {
            path: ast::Path {
                span: span,
                global: is_global,
                segments: segments,
            },
            bounds: opt_bounds,
        }
    }

    /// parses 0 or 1 lifetime
    pub fn parse_opt_lifetime(&mut self) -> Option<ast::Lifetime> {
        match self.token {
            token::Lifetime(..) => {
                Some(self.parse_lifetime())
            }
            _ => {
                None
            }
        }
    }

    /// Parses a single lifetime
    /// Matches lifetime = LIFETIME
    pub fn parse_lifetime(&mut self) -> ast::Lifetime {
        match self.token {
            token::Lifetime(i) => {
                let span = self.span;
                self.bump();
                return ast::Lifetime {
                    id: ast::DUMMY_NODE_ID,
                    span: span,
                    name: i.name
                };
            }
            _ => {
                self.fatal(format!("expected a lifetime name").as_slice());
            }
        }
    }

    pub fn parse_lifetime_defs(&mut self) -> Vec<ast::LifetimeDef> {
        /*!
         * Parses `lifetime_defs = [ lifetime_defs { ',' lifetime_defs } ]`
         * where `lifetime_def  = lifetime [':' lifetimes]`
         */

        let mut res = Vec::new();
        loop {
            match self.token {
                token::Lifetime(_) => {
                    let lifetime = self.parse_lifetime();
                    let bounds =
                        if self.eat(&token::Colon) {
                            self.parse_lifetimes(token::BinOp(token::Plus))
                        } else {
                            Vec::new()
                        };
                    res.push(ast::LifetimeDef { lifetime: lifetime,
                                                bounds: bounds });
                }

                _ => {
                    return res;
                }
            }

            match self.token {
                token::Comma => { self.bump(); }
                token::Gt => { return res; }
                token::BinOp(token::Shr) => { return res; }
                _ => {
                    let msg = format!("expected `,` or `>` after lifetime \
                                      name, got: {}",
                                      self.token);
                    self.fatal(msg.as_slice());
                }
            }
        }
    }

    // matches lifetimes = ( lifetime ) | ( lifetime , lifetimes )
    // actually, it matches the empty one too, but putting that in there
    // messes up the grammar....
    pub fn parse_lifetimes(&mut self, sep: token::Token) -> Vec<ast::Lifetime> {
        /*!
         * Parses zero or more comma separated lifetimes.
         * Expects each lifetime to be followed by either
         * a comma or `>`.  Used when parsing type parameter
         * lists, where we expect something like `<'a, 'b, T>`.
         */

        let mut res = Vec::new();
        loop {
            match self.token {
                token::Lifetime(_) => {
                    res.push(self.parse_lifetime());
                }
                _ => {
                    return res;
                }
            }

            if self.token != sep {
                return res;
            }

            self.bump();
        }
    }

    /// Parse mutability declaration (mut/const/imm)
    pub fn parse_mutability(&mut self) -> Mutability {
        if self.eat_keyword(keywords::Mut) {
            MutMutable
        } else {
            MutImmutable
        }
    }

    /// Parse ident COLON expr
    pub fn parse_field(&mut self) -> Field {
        let lo = self.span.lo;
        let i = self.parse_ident();
        let hi = self.last_span.hi;
        self.expect(&token::Colon);
        let e = self.parse_expr();
        ast::Field {
            ident: spanned(lo, hi, i),
            span: mk_sp(lo, e.span.hi),
            expr: e,
        }
    }

    pub fn mk_expr(&mut self, lo: BytePos, hi: BytePos, node: Expr_) -> P<Expr> {
        P(Expr {
            id: ast::DUMMY_NODE_ID,
            node: node,
            span: mk_sp(lo, hi),
        })
    }

    pub fn mk_unary(&mut self, unop: ast::UnOp, expr: P<Expr>) -> ast::Expr_ {
        ExprUnary(unop, expr)
    }

    pub fn mk_binary(&mut self, binop: ast::BinOp, lhs: P<Expr>, rhs: P<Expr>) -> ast::Expr_ {
        ExprBinary(binop, lhs, rhs)
    }

    pub fn mk_call(&mut self, f: P<Expr>, args: Vec<P<Expr>>) -> ast::Expr_ {
        ExprCall(f, args)
    }

    fn mk_method_call(&mut self,
                      ident: ast::SpannedIdent,
                      tps: Vec<P<Ty>>,
                      args: Vec<P<Expr>>)
                      -> ast::Expr_ {
        ExprMethodCall(ident, tps, args)
    }

    pub fn mk_index(&mut self, expr: P<Expr>, idx: P<Expr>) -> ast::Expr_ {
        ExprIndex(expr, idx)
    }

    pub fn mk_slice(&mut self, expr: P<Expr>,
                    start: Option<P<Expr>>,
                    end: Option<P<Expr>>,
                    mutbl: Mutability)
                    -> ast::Expr_ {
        ExprSlice(expr, start, end, mutbl)
    }

    pub fn mk_field(&mut self, expr: P<Expr>, ident: ast::SpannedIdent,
                    tys: Vec<P<Ty>>) -> ast::Expr_ {
        ExprField(expr, ident, tys)
    }

    pub fn mk_tup_field(&mut self, expr: P<Expr>, idx: codemap::Spanned<uint>,
                    tys: Vec<P<Ty>>) -> ast::Expr_ {
        ExprTupField(expr, idx, tys)
    }

    pub fn mk_assign_op(&mut self, binop: ast::BinOp,
                        lhs: P<Expr>, rhs: P<Expr>) -> ast::Expr_ {
        ExprAssignOp(binop, lhs, rhs)
    }

    pub fn mk_mac_expr(&mut self, lo: BytePos, hi: BytePos, m: Mac_) -> P<Expr> {
        P(Expr {
            id: ast::DUMMY_NODE_ID,
            node: ExprMac(codemap::Spanned {node: m, span: mk_sp(lo, hi)}),
            span: mk_sp(lo, hi),
        })
    }

    pub fn mk_lit_u32(&mut self, i: u32) -> P<Expr> {
        let span = &self.span;
        let lv_lit = P(codemap::Spanned {
            node: LitInt(i as u64, ast::UnsignedIntLit(TyU32)),
            span: *span
        });

        P(Expr {
            id: ast::DUMMY_NODE_ID,
            node: ExprLit(lv_lit),
            span: *span,
        })
    }

    fn expect_open_delim(&mut self) -> token::DelimToken {
        match self.token {
            token::OpenDelim(delim) => {
                self.bump();
                delim
            },
            _ => self.fatal("expected open delimiter"),
        }
    }

    /// At the bottom (top?) of the precedence hierarchy,
    /// parse things like parenthesized exprs,
    /// macros, return, etc.
    pub fn parse_bottom_expr(&mut self) -> P<Expr> {
        maybe_whole_expr!(self);

        let lo = self.span.lo;
        let mut hi = self.span.hi;

        let ex: Expr_;

        match self.token {
            token::OpenDelim(token::Paren) => {
                self.bump();
                // (e) is parenthesized e
                // (e,) is a tuple with only one field, e
                let mut trailing_comma = false;
                if self.token == token::CloseDelim(token::Paren) {
                    hi = self.span.hi;
                    self.bump();
                    let lit = P(spanned(lo, hi, LitNil));
                    return self.mk_expr(lo, hi, ExprLit(lit));
                }
                let mut es = vec!(self.parse_expr());
                self.commit_expr(&**es.last().unwrap(), &[],
                                 &[token::Comma, token::CloseDelim(token::Paren)]);
                while self.token == token::Comma {
                    self.bump();
                    if self.token != token::CloseDelim(token::Paren) {
                        es.push(self.parse_expr());
                        self.commit_expr(&**es.last().unwrap(), &[],
                                         &[token::Comma, token::CloseDelim(token::Paren)]);
                    } else {
                        trailing_comma = true;
                    }
                }
                hi = self.span.hi;
                self.commit_expr_expecting(&**es.last().unwrap(), token::CloseDelim(token::Paren));

                return if es.len() == 1 && !trailing_comma {
                   self.mk_expr(lo, hi, ExprParen(es.into_iter().nth(0).unwrap()))
                } else {
                    self.mk_expr(lo, hi, ExprTup(es))
                }
            },
            token::OpenDelim(token::Brace) => {
                self.bump();
                let blk = self.parse_block_tail(lo, DefaultBlock);
                return self.mk_expr(blk.span.lo, blk.span.hi,
                                    ExprBlock(blk));
            },
            token::BinOp(token::Or) |  token::OrOr => {
                return self.parse_lambda_expr(CaptureByRef);
            },
            // FIXME #13626: Should be able to stick in
            // token::SELF_KEYWORD_NAME
            token::Ident(id @ ast::Ident {
                            name: ast::Name(token::SELF_KEYWORD_NAME_NUM),
                            ctxt: _
                         }, token::Plain) => {
                self.bump();
                let path = ast_util::ident_to_path(mk_sp(lo, hi), id);
                ex = ExprPath(path);
                hi = self.last_span.hi;
            }
            token::OpenDelim(token::Bracket) => {
                self.bump();

                if self.token == token::CloseDelim(token::Bracket) {
                    // Empty vector.
                    self.bump();
                    ex = ExprVec(Vec::new());
                } else {
                    // Nonempty vector.
                    let first_expr = self.parse_expr();
                    if self.token == token::Comma &&
                        self.look_ahead(1, |t| *t == token::DotDot) {
                        // Repeating vector syntax: [ 0, ..512 ]
                        self.bump();
                        self.bump();
                        let count = self.parse_expr();
                        self.expect(&token::CloseDelim(token::Bracket));
                        ex = ExprRepeat(first_expr, count);
                    } else if self.token == token::Comma {
                        // Vector with two or more elements.
                        self.bump();
                        let remaining_exprs = self.parse_seq_to_end(
                            &token::CloseDelim(token::Bracket),
                            seq_sep_trailing_allowed(token::Comma),
                            |p| p.parse_expr()
                                );
                        let mut exprs = vec!(first_expr);
                        exprs.extend(remaining_exprs.into_iter());
                        ex = ExprVec(exprs);
                    } else {
                        // Vector with one element.
                        self.expect(&token::CloseDelim(token::Bracket));
                        ex = ExprVec(vec!(first_expr));
                    }
                }
                hi = self.last_span.hi;
            }
            _ => {
                if self.eat_keyword(keywords::Move) {
                    return self.parse_lambda_expr(CaptureByValue);
                }
                if self.eat_keyword(keywords::Proc) {
                    let decl = self.parse_proc_decl();
                    let body = self.parse_expr();
                    let fakeblock = P(ast::Block {
                            id: ast::DUMMY_NODE_ID,
                            view_items: Vec::new(),
                            stmts: Vec::new(),
                            rules: DefaultBlock,
                            span: body.span,
                            expr: Some(body),
                        });
                    return self.mk_expr(lo, fakeblock.span.hi, ExprProc(decl, fakeblock));
                }
                if self.eat_keyword(keywords::If) {
                    return self.parse_if_expr();
                }
                if self.eat_keyword(keywords::For) {
                    return self.parse_for_expr(None);
                }
                if self.eat_keyword(keywords::While) {
                    return self.parse_while_expr(None);
                }
                if self.token.is_lifetime() {
                    let lifetime = self.get_lifetime();
                    self.bump();
                    self.expect(&token::Colon);
                    if self.eat_keyword(keywords::While) {
                        return self.parse_while_expr(Some(lifetime))
                    }
                    if self.eat_keyword(keywords::For) {
                        return self.parse_for_expr(Some(lifetime))
                    }
                    if self.eat_keyword(keywords::Loop) {
                        return self.parse_loop_expr(Some(lifetime))
                    }
                    self.fatal("expected `while`, `for`, or `loop` after a label")
                }
                if self.eat_keyword(keywords::Loop) {
                    return self.parse_loop_expr(None);
                }
                if self.eat_keyword(keywords::Continue) {
                    let lo = self.span.lo;
                    let ex = if self.token.is_lifetime() {
                        let lifetime = self.get_lifetime();
                        self.bump();
                        ExprAgain(Some(lifetime))
                    } else {
                        ExprAgain(None)
                    };
                    let hi = self.span.hi;
                    return self.mk_expr(lo, hi, ex);
                }
                if self.eat_keyword(keywords::Match) {
                    return self.parse_match_expr();
                }
                if self.eat_keyword(keywords::Unsafe) {
                    return self.parse_block_expr(
                        lo,
                        UnsafeBlock(ast::UserProvided));
                }
                if self.eat_keyword(keywords::Return) {
                    // RETURN expression
                    if self.token.can_begin_expr() {
                        let e = self.parse_expr();
                        hi = e.span.hi;
                        ex = ExprRet(Some(e));
                    } else {
                        ex = ExprRet(None);
                    }
                } else if self.eat_keyword(keywords::Break) {
                    // BREAK expression
                    if self.token.is_lifetime() {
                        let lifetime = self.get_lifetime();
                        self.bump();
                        ex = ExprBreak(Some(lifetime));
                    } else {
                        ex = ExprBreak(None);
                    }
                    hi = self.span.hi;
                } else if self.token == token::ModSep ||
                        self.token.is_ident() &&
                        !self.token.is_keyword(keywords::True) &&
                        !self.token.is_keyword(keywords::False) {
                    let pth =
                        self.parse_path(LifetimeAndTypesWithColons).path;

                    // `!`, as an operator, is prefix, so we know this isn't that
                    if self.token == token::Not {
                        // MACRO INVOCATION expression
                        self.bump();

                        let delim = self.expect_open_delim();
                        let tts = self.parse_seq_to_end(
                            &token::CloseDelim(delim),
                            seq_sep_none(),
                            |p| p.parse_token_tree());
                        let hi = self.span.hi;

                        return self.mk_mac_expr(lo,
                                                hi,
                                                MacInvocTT(pth,
                                                           tts,
                                                           EMPTY_CTXT));
                    }
                    if self.token == token::OpenDelim(token::Brace) {
                        // This is a struct literal, unless we're prohibited
                        // from parsing struct literals here.
                        if !self.restrictions.contains(RESTRICTION_NO_STRUCT_LITERAL) {
                            // It's a struct literal.
                            self.bump();
                            let mut fields = Vec::new();
                            let mut base = None;

                            while self.token != token::CloseDelim(token::Brace) {
                                if self.eat(&token::DotDot) {
                                    base = Some(self.parse_expr());
                                    break;
                                }

                                fields.push(self.parse_field());
                                self.commit_expr(&*fields.last().unwrap().expr,
                                                 &[token::Comma],
                                                 &[token::CloseDelim(token::Brace)]);
                            }

                            if fields.len() == 0 && base.is_none() {
                                let last_span = self.last_span;
                                self.span_err(last_span,
                                              "structure literal must either \
                                              have at least one field or use \
                                              functional structure update \
                                              syntax");
                            }

                            hi = self.span.hi;
                            self.expect(&token::CloseDelim(token::Brace));
                            ex = ExprStruct(pth, fields, base);
                            return self.mk_expr(lo, hi, ex);
                        }
                    }

                    hi = pth.span.hi;
                    ex = ExprPath(pth);
                } else {
                    // other literal expression
                    let lit = self.parse_lit();
                    hi = lit.span.hi;
                    ex = ExprLit(P(lit));
                }
            }
        }

        return self.mk_expr(lo, hi, ex);
    }

    /// Parse a block or unsafe block
    pub fn parse_block_expr(&mut self, lo: BytePos, blk_mode: BlockCheckMode)
                            -> P<Expr> {
        self.expect(&token::OpenDelim(token::Brace));
        let blk = self.parse_block_tail(lo, blk_mode);
        return self.mk_expr(blk.span.lo, blk.span.hi, ExprBlock(blk));
    }

    /// parse a.b or a(13) or a[4] or just a
    pub fn parse_dot_or_call_expr(&mut self) -> P<Expr> {
        let b = self.parse_bottom_expr();
        self.parse_dot_or_call_expr_with(b)
    }

    pub fn parse_dot_or_call_expr_with(&mut self, e0: P<Expr>) -> P<Expr> {
        let mut e = e0;
        let lo = e.span.lo;
        let mut hi;
        loop {
            // expr.f
            if self.eat(&token::Dot) {
                match self.token {
                  token::Ident(i, _) => {
                    let dot = self.last_span.hi;
                    hi = self.span.hi;
                    self.bump();
                    let (_, tys) = if self.eat(&token::ModSep) {
                        self.expect_lt();
                        self.parse_generic_values_after_lt()
                    } else {
                        (Vec::new(), Vec::new())
                    };

                    // expr.f() method call
                    match self.token {
                        token::OpenDelim(token::Paren) => {
                            let mut es = self.parse_unspanned_seq(
                                &token::OpenDelim(token::Paren),
                                &token::CloseDelim(token::Paren),
                                seq_sep_trailing_allowed(token::Comma),
                                |p| p.parse_expr()
                            );
                            hi = self.last_span.hi;

                            es.insert(0, e);
                            let id = spanned(dot, hi, i);
                            let nd = self.mk_method_call(id, tys, es);
                            e = self.mk_expr(lo, hi, nd);
                        }
                        _ => {
                            let id = spanned(dot, hi, i);
                            let field = self.mk_field(e, id, tys);
                            e = self.mk_expr(lo, hi, field)
                        }
                    }
                  }
                  token::LitInteger(n) => {
                    let index = n.as_str();
                    let dot = self.last_span.hi;
                    hi = self.span.hi;
                    self.bump();
                    let (_, tys) = if self.eat(&token::ModSep) {
                        self.expect_lt();
                        self.parse_generic_values_after_lt()
                    } else {
                        (Vec::new(), Vec::new())
                    };

                    let num = from_str::<uint>(index);
                    match num {
                        Some(n) => {
                            let id = spanned(dot, hi, n);
                            let field = self.mk_tup_field(e, id, tys);
                            e = self.mk_expr(lo, hi, field);
                        }
                        None => {
                            let last_span = self.last_span;
                            self.span_err(last_span, "invalid tuple or tuple struct index");
                        }
                    }
                  }
                  token::LitFloat(n) => {
                    self.bump();
                    let last_span = self.last_span;
                    self.span_err(last_span,
                                  format!("unexpected token: `{}`", n.as_str()).as_slice());
                    self.span_note(last_span,
                                   "try parenthesizing the first index; e.g., `(foo.0).1`");
                    self.abort_if_errors();

                  }
                  _ => self.unexpected()
                }
                continue;
            }
            if self.expr_is_complete(&*e) { break; }
            match self.token {
              // expr(...)
              token::OpenDelim(token::Paren) => {
                let es = self.parse_unspanned_seq(
                    &token::OpenDelim(token::Paren),
                    &token::CloseDelim(token::Paren),
                    seq_sep_trailing_allowed(token::Comma),
                    |p| p.parse_expr()
                );
                hi = self.last_span.hi;

                let nd = self.mk_call(e, es);
                e = self.mk_expr(lo, hi, nd);
              }

              // expr[...]
              // Could be either an index expression or a slicing expression.
              // Any slicing non-terminal can have a mutable version with `mut`
              // after the opening square bracket.
              token::OpenDelim(token::Bracket) => {
                self.bump();
                let mutbl = if self.eat_keyword(keywords::Mut) {
                    MutMutable
                } else {
                    MutImmutable
                };
                match self.token {
                    // e[]
                    token::CloseDelim(token::Bracket) => {
                        self.bump();
                        hi = self.span.hi;
                        let slice = self.mk_slice(e, None, None, mutbl);
                        e = self.mk_expr(lo, hi, slice)
                    }
                    // e[..e]
                    token::DotDot => {
                        self.bump();
                        match self.token {
                            // e[..]
                            token::CloseDelim(token::Bracket) => {
                                self.bump();
                                hi = self.span.hi;
                                let slice = self.mk_slice(e, None, None, mutbl);
                                e = self.mk_expr(lo, hi, slice);

                                self.span_err(e.span, "incorrect slicing expression: `[..]`");
                                self.span_note(e.span,
                                    "use `expr[]` to construct a slice of the whole of expr");
                            }
                            // e[..e]
                            _ => {
                                hi = self.span.hi;
                                let e2 = self.parse_expr();
                                self.commit_expr_expecting(&*e2, token::CloseDelim(token::Bracket));
                                let slice = self.mk_slice(e, None, Some(e2), mutbl);
                                e = self.mk_expr(lo, hi, slice)
                            }
                        }
                    }
                    // e[e] | e[e..] | e[e..e]
                    _ => {
                        let ix = self.parse_expr();
                        match self.token {
                            // e[e..] | e[e..e]
                            token::DotDot => {
                                self.bump();
                                let e2 = match self.token {
                                    // e[e..]
                                    token::CloseDelim(token::Bracket) => {
                                        self.bump();
                                        None
                                    }
                                    // e[e..e]
                                    _ => {
                                        let e2 = self.parse_expr();
                                        self.commit_expr_expecting(&*e2,
                                            token::CloseDelim(token::Bracket));
                                        Some(e2)
                                    }
                                };
                                hi = self.span.hi;
                                let slice = self.mk_slice(e, Some(ix), e2, mutbl);
                                e = self.mk_expr(lo, hi, slice)
                            }
                            // e[e]
                            _ => {
                                if mutbl == ast::MutMutable {
                                    self.span_err(e.span,
                                                  "`mut` keyword is invalid in index expressions");
                                }
                                hi = self.span.hi;
                                self.commit_expr_expecting(&*ix, token::CloseDelim(token::Bracket));
                                let index = self.mk_index(e, ix);
                                e = self.mk_expr(lo, hi, index)
                            }
                        }
                    }
                }
              }

              _ => return e
            }
        }
        return e;
    }

    /// Parse an optional separator followed by a Kleene-style
    /// repetition token (+ or *).
    pub fn parse_sep_and_kleene_op(&mut self) -> (Option<token::Token>, ast::KleeneOp) {
        fn parse_kleene_op(parser: &mut Parser) -> Option<ast::KleeneOp> {
            match parser.token {
                token::BinOp(token::Star) => {
                    parser.bump();
                    Some(ast::ZeroOrMore)
                },
                token::BinOp(token::Plus) => {
                    parser.bump();
                    Some(ast::OneOrMore)
                },
                _ => None
            }
        };

        match parse_kleene_op(self) {
            Some(kleene_op) => return (None, kleene_op),
            None => {}
        }

        let separator = self.bump_and_get();
        match parse_kleene_op(self) {
            Some(zerok) => (Some(separator), zerok),
            None => self.fatal("expected `*` or `+`")
        }
    }

    /// parse a single token tree from the input.
    pub fn parse_token_tree(&mut self) -> TokenTree {
        // FIXME #6994: currently, this is too eager. It
        // parses token trees but also identifies TtSequence's
        // and TtNonterminal's; it's too early to know yet
        // whether something will be a nonterminal or a seq
        // yet.
        maybe_whole!(deref self, NtTT);

        // this is the fall-through for the 'match' below.
        // invariants: the current token is not a left-delimiter,
        // not an EOF, and not the desired right-delimiter (if
        // it were, parse_seq_to_before_end would have prevented
        // reaching this point.
        fn parse_non_delim_tt_tok(p: &mut Parser) -> TokenTree {
            maybe_whole!(deref p, NtTT);
            match p.token {
              token::CloseDelim(_) => {
                  // This is a conservative error: only report the last unclosed delimiter. The
                  // previous unclosed delimiters could actually be closed! The parser just hasn't
                  // gotten to them yet.
                  match p.open_braces.last() {
                      None => {}
                      Some(&sp) => p.span_note(sp, "unclosed delimiter"),
                  };
                  let token_str = p.this_token_to_string();
                  p.fatal(format!("incorrect close delimiter: `{}`",
                                  token_str).as_slice())
              },
              /* we ought to allow different depths of unquotation */
              token::Dollar if p.quote_depth > 0u => {
                p.bump();
                let sp = p.span;

                if p.token == token::OpenDelim(token::Paren) {
                    let seq = p.parse_seq(
                        &token::OpenDelim(token::Paren),
                        &token::CloseDelim(token::Paren),
                        seq_sep_none(),
                        |p| p.parse_token_tree()
                    );
                    let (sep, repeat) = p.parse_sep_and_kleene_op();
                    let seq = match seq {
                        Spanned { node, .. } => node,
                    };
                    TtSequence(mk_sp(sp.lo, p.span.hi), Rc::new(seq), sep, repeat)
                } else {
                    TtNonterminal(sp, p.parse_ident())
                }
              }
              _ => {
                  TtToken(p.span, p.bump_and_get())
              }
            }
        }

        match self.token {
            token::Eof => {
                let open_braces = self.open_braces.clone();
                for sp in open_braces.iter() {
                    self.span_note(*sp, "Did you mean to close this delimiter?");
                }
                // There shouldn't really be a span, but it's easier for the test runner
                // if we give it one
                self.fatal("this file contains an un-closed delimiter ");
            },
            token::OpenDelim(delim) => {
                // The span for beginning of the delimited section
                let pre_span = self.span;

                // Parse the open delimiter.
                self.open_braces.push(self.span);
                let open_span = self.span;
                self.bump();

                // Parse the token trees within the delimeters
                let tts = self.parse_seq_to_before_end(
                    &token::CloseDelim(delim),
                    seq_sep_none(),
                    |p| p.parse_token_tree()
                );

                // Parse the close delimiter.
                let close_span = self.span;
                self.bump();
                self.open_braces.pop().unwrap();

                // Expand to cover the entire delimited token tree
                let span = Span { hi: self.span.hi, ..pre_span };

                TtDelimited(span, Rc::new(Delimited {
                    delim: delim,
                    open_span: open_span,
                    tts: tts,
                    close_span: close_span,
                }))
            },
            _ => parse_non_delim_tt_tok(self),
        }
    }

    // parse a stream of tokens into a list of TokenTree's,
    // up to EOF.
    pub fn parse_all_token_trees(&mut self) -> Vec<TokenTree> {
        let mut tts = Vec::new();
        while self.token != token::Eof {
            tts.push(self.parse_token_tree());
        }
        tts
    }

    pub fn parse_matchers(&mut self) -> Vec<Matcher> {
        // unification of Matcher's and TokenTree's would vastly improve
        // the interpolation of Matcher's
        maybe_whole!(self, NtMatchers);
        let mut name_idx = 0u;
        let delim = self.expect_open_delim();
        self.parse_matcher_subseq_upto(&mut name_idx, &token::CloseDelim(delim))
    }

    /// This goofy function is necessary to correctly match parens in Matcher's.
    /// Otherwise, `$( ( )` would be a valid Matcher, and `$( () )` would be
    /// invalid. It's similar to common::parse_seq.
    pub fn parse_matcher_subseq_upto(&mut self,
                                     name_idx: &mut uint,
                                     ket: &token::Token)
                                     -> Vec<Matcher> {
        let mut ret_val = Vec::new();
        let mut lparens = 0u;

        while self.token != *ket || lparens > 0u {
            if self.token == token::OpenDelim(token::Paren) { lparens += 1u; }
            if self.token == token::CloseDelim(token::Paren) { lparens -= 1u; }
            ret_val.push(self.parse_matcher(name_idx));
        }

        self.bump();

        return ret_val;
    }

    pub fn parse_matcher(&mut self, name_idx: &mut uint) -> Matcher {
        let lo = self.span.lo;

        let m = if self.token == token::Dollar {
            self.bump();
            if self.token == token::OpenDelim(token::Paren) {
                let name_idx_lo = *name_idx;
                self.bump();
                let ms = self.parse_matcher_subseq_upto(name_idx,
                                                        &token::CloseDelim(token::Paren));
                if ms.len() == 0u {
                    self.fatal("repetition body must be nonempty");
                }
                let (sep, kleene_op) = self.parse_sep_and_kleene_op();
                MatchSeq(ms, sep, kleene_op, name_idx_lo, *name_idx)
            } else {
                let bound_to = self.parse_ident();
                self.expect(&token::Colon);
                let nt_name = self.parse_ident();
                let m = MatchNonterminal(bound_to, nt_name, *name_idx);
                *name_idx += 1;
                m
            }
        } else {
            MatchTok(self.bump_and_get())
        };

        return spanned(lo, self.span.hi, m);
    }

    /// Parse a prefix-operator expr
    pub fn parse_prefix_expr(&mut self) -> P<Expr> {
        let lo = self.span.lo;
        let hi;

        let ex;
        match self.token {
          token::Not => {
            self.bump();
            let e = self.parse_prefix_expr();
            hi = e.span.hi;
            ex = self.mk_unary(UnNot, e);
          }
          token::BinOp(token::Minus) => {
            self.bump();
            let e = self.parse_prefix_expr();
            hi = e.span.hi;
            ex = self.mk_unary(UnNeg, e);
          }
          token::BinOp(token::Star) => {
            self.bump();
            let e = self.parse_prefix_expr();
            hi = e.span.hi;
            ex = self.mk_unary(UnDeref, e);
          }
          token::BinOp(token::And) | token::AndAnd => {
            self.expect_and();
            let m = self.parse_mutability();
            let e = self.parse_prefix_expr();
            hi = e.span.hi;
            ex = ExprAddrOf(m, e);
          }
          token::Tilde => {
            self.bump();
            let last_span = self.last_span;
            match self.token {
                token::OpenDelim(token::Bracket) => {
                    self.obsolete(last_span, ObsoleteOwnedVector)
                },
                _ => self.obsolete(last_span, ObsoleteOwnedExpr)
            }

            let e = self.parse_prefix_expr();
            hi = e.span.hi;
            ex = self.mk_unary(UnUniq, e);
          }
          token::Ident(_, _) => {
            if !self.token.is_keyword(keywords::Box) {
                return self.parse_dot_or_call_expr();
            }

            let lo = self.span.lo;

            self.bump();

            // Check for a place: `box(PLACE) EXPR`.
            if self.eat(&token::OpenDelim(token::Paren)) {
                // Support `box() EXPR` as the default.
                if !self.eat(&token::CloseDelim(token::Paren)) {
                    let place = self.parse_expr();
<<<<<<< HEAD
                    self.expect(&token::RParen);
                    // Give a suggestion to use `box()` when a parenthesised expression is used
                    if !self.token.can_begin_expr() {
                        let span = self.span;
                        let this_token_to_string = self.this_token_to_string();
                        self.span_err(span,
                                      format!("expected expression, found `{}`",
                                              this_token_to_string).as_slice());
                        let box_span = mk_sp(lo, self.last_span.hi);
                        self.span_help(box_span,
                                       "perhaps you meant `box() (foo)` instead?");
                        self.abort_if_errors();
                    }
=======
                    self.expect(&token::CloseDelim(token::Paren));
>>>>>>> 98a4770a
                    let subexpression = self.parse_prefix_expr();
                    hi = subexpression.span.hi;
                    ex = ExprBox(place, subexpression);
                    return self.mk_expr(lo, hi, ex);
                }
            }

            // Otherwise, we use the unique pointer default.
            let subexpression = self.parse_prefix_expr();
            hi = subexpression.span.hi;
            ex = self.mk_unary(UnUniq, subexpression);
          }
          _ => return self.parse_dot_or_call_expr()
        }
        return self.mk_expr(lo, hi, ex);
    }

    /// Parse an expression of binops
    pub fn parse_binops(&mut self) -> P<Expr> {
        let prefix_expr = self.parse_prefix_expr();
        self.parse_more_binops(prefix_expr, 0)
    }

    /// Parse an expression of binops of at least min_prec precedence
    pub fn parse_more_binops(&mut self, lhs: P<Expr>, min_prec: uint) -> P<Expr> {
        if self.expr_is_complete(&*lhs) { return lhs; }

        // Prevent dynamic borrow errors later on by limiting the
        // scope of the borrows.
        if self.token == token::BinOp(token::Or) &&
            self.restrictions.contains(RESTRICTION_NO_BAR_OP) {
            return lhs;
        }

        let cur_opt = self.token.to_binop();
        match cur_opt {
            Some(cur_op) => {
                let cur_prec = operator_prec(cur_op);
                if cur_prec > min_prec {
                    self.bump();
                    let expr = self.parse_prefix_expr();
                    let rhs = self.parse_more_binops(expr, cur_prec);
                    let lhs_span = lhs.span;
                    let rhs_span = rhs.span;
                    let binary = self.mk_binary(cur_op, lhs, rhs);
                    let bin = self.mk_expr(lhs_span.lo, rhs_span.hi, binary);
                    self.parse_more_binops(bin, min_prec)
                } else {
                    lhs
                }
            }
            None => {
                if as_prec > min_prec && self.eat_keyword(keywords::As) {
                    let rhs = self.parse_ty(false);
                    let _as = self.mk_expr(lhs.span.lo,
                                           rhs.span.hi,
                                           ExprCast(lhs, rhs));
                    self.parse_more_binops(_as, min_prec)
                } else {
                    lhs
                }
            }
        }
    }

    /// Parse an assignment expression....
    /// actually, this seems to be the main entry point for
    /// parsing an arbitrary expression.
    pub fn parse_assign_expr(&mut self) -> P<Expr> {
        let lo = self.span.lo;
        let lhs = self.parse_binops();
        let restrictions = self.restrictions & RESTRICTION_NO_STRUCT_LITERAL;
        match self.token {
          token::Eq => {
              self.bump();
              let rhs = self.parse_expr_res(restrictions);
              self.mk_expr(lo, rhs.span.hi, ExprAssign(lhs, rhs))
          }
          token::BinOpEq(op) => {
              self.bump();
              let rhs = self.parse_expr_res(restrictions);
              let aop = match op {
                  token::Plus =>    BiAdd,
                  token::Minus =>   BiSub,
                  token::Star =>    BiMul,
                  token::Slash =>   BiDiv,
                  token::Percent => BiRem,
                  token::Caret =>   BiBitXor,
                  token::And =>     BiBitAnd,
                  token::Or =>      BiBitOr,
                  token::Shl =>     BiShl,
                  token::Shr =>     BiShr
              };
              let rhs_span = rhs.span;
              let assign_op = self.mk_assign_op(aop, lhs, rhs);
              self.mk_expr(lo, rhs_span.hi, assign_op)
          }
          _ => {
              lhs
          }
        }
    }

    /// Parse an 'if' or 'if let' expression ('if' token already eaten)
    pub fn parse_if_expr(&mut self) -> P<Expr> {
        if self.token.is_keyword(keywords::Let) {
            return self.parse_if_let_expr();
        }
        let lo = self.last_span.lo;
        let cond = self.parse_expr_res(RESTRICTION_NO_STRUCT_LITERAL);
        let thn = self.parse_block();
        let mut els: Option<P<Expr>> = None;
        let mut hi = thn.span.hi;
        if self.eat_keyword(keywords::Else) {
            let elexpr = self.parse_else_expr();
            hi = elexpr.span.hi;
            els = Some(elexpr);
        }
        self.mk_expr(lo, hi, ExprIf(cond, thn, els))
    }

    /// Parse an 'if let' expression ('if' token already eaten)
    pub fn parse_if_let_expr(&mut self) -> P<Expr> {
        let lo = self.last_span.lo;
        self.expect_keyword(keywords::Let);
        let pat = self.parse_pat();
        self.expect(&token::Eq);
        let expr = self.parse_expr_res(RESTRICTION_NO_STRUCT_LITERAL);
        let thn = self.parse_block();
        let (hi, els) = if self.eat_keyword(keywords::Else) {
            let expr = self.parse_else_expr();
            (expr.span.hi, Some(expr))
        } else {
            (thn.span.hi, None)
        };
        self.mk_expr(lo, hi, ExprIfLet(pat, expr, thn, els))
    }

    // `|args| expr`
    pub fn parse_lambda_expr(&mut self, capture_clause: CaptureClause)
                             -> P<Expr> {
        let lo = self.span.lo;
        let (decl, optional_unboxed_closure_kind) =
            self.parse_fn_block_decl();
        let body = self.parse_expr();
        let fakeblock = P(ast::Block {
            id: ast::DUMMY_NODE_ID,
            view_items: Vec::new(),
            stmts: Vec::new(),
            span: body.span,
            expr: Some(body),
            rules: DefaultBlock,
        });

        match optional_unboxed_closure_kind {
            Some(unboxed_closure_kind) => {
                self.mk_expr(lo,
                             fakeblock.span.hi,
                             ExprUnboxedFn(capture_clause,
                                           unboxed_closure_kind,
                                           decl,
                                           fakeblock))
            }
            None => {
                self.mk_expr(lo,
                             fakeblock.span.hi,
                             ExprFnBlock(capture_clause, decl, fakeblock))
            }
        }
    }

    pub fn parse_else_expr(&mut self) -> P<Expr> {
        if self.eat_keyword(keywords::If) {
            return self.parse_if_expr();
        } else {
            let blk = self.parse_block();
            return self.mk_expr(blk.span.lo, blk.span.hi, ExprBlock(blk));
        }
    }

    /// Parse a 'for' .. 'in' expression ('for' token already eaten)
    pub fn parse_for_expr(&mut self, opt_ident: Option<ast::Ident>) -> P<Expr> {
        // Parse: `for <src_pat> in <src_expr> <src_loop_block>`

        let lo = self.last_span.lo;
        let pat = self.parse_pat();
        self.expect_keyword(keywords::In);
        let expr = self.parse_expr_res(RESTRICTION_NO_STRUCT_LITERAL);
        let loop_block = self.parse_block();
        let hi = self.span.hi;

        self.mk_expr(lo, hi, ExprForLoop(pat, expr, loop_block, opt_ident))
    }

    /// Parse a 'while' or 'while let' expression ('while' token already eaten)
    pub fn parse_while_expr(&mut self, opt_ident: Option<ast::Ident>) -> P<Expr> {
        if self.token.is_keyword(keywords::Let) {
            return self.parse_while_let_expr(opt_ident);
        }
        let lo = self.last_span.lo;
        let cond = self.parse_expr_res(RESTRICTION_NO_STRUCT_LITERAL);
        let body = self.parse_block();
        let hi = body.span.hi;
        return self.mk_expr(lo, hi, ExprWhile(cond, body, opt_ident));
    }

    /// Parse a 'while let' expression ('while' token already eaten)
    pub fn parse_while_let_expr(&mut self, opt_ident: Option<ast::Ident>) -> P<Expr> {
        let lo = self.last_span.lo;
        self.expect_keyword(keywords::Let);
        let pat = self.parse_pat();
        self.expect(&token::Eq);
        let expr = self.parse_expr_res(RESTRICTION_NO_STRUCT_LITERAL);
        let body = self.parse_block();
        let hi = body.span.hi;
        return self.mk_expr(lo, hi, ExprWhileLet(pat, expr, body, opt_ident));
    }

    pub fn parse_loop_expr(&mut self, opt_ident: Option<ast::Ident>) -> P<Expr> {
        let lo = self.last_span.lo;
        let body = self.parse_block();
        let hi = body.span.hi;
        self.mk_expr(lo, hi, ExprLoop(body, opt_ident))
    }

    fn parse_match_expr(&mut self) -> P<Expr> {
        let lo = self.last_span.lo;
        let discriminant = self.parse_expr_res(RESTRICTION_NO_STRUCT_LITERAL);
        self.commit_expr_expecting(&*discriminant, token::OpenDelim(token::Brace));
        let mut arms: Vec<Arm> = Vec::new();
        while self.token != token::CloseDelim(token::Brace) {
            arms.push(self.parse_arm());
        }
        let hi = self.span.hi;
        self.bump();
        return self.mk_expr(lo, hi, ExprMatch(discriminant, arms, MatchNormal));
    }

    pub fn parse_arm(&mut self) -> Arm {
        let attrs = self.parse_outer_attributes();
        let pats = self.parse_pats();
        let mut guard = None;
        if self.eat_keyword(keywords::If) {
            guard = Some(self.parse_expr());
        }
        self.expect(&token::FatArrow);
        let expr = self.parse_expr_res(RESTRICTION_STMT_EXPR);

        let require_comma =
            !classify::expr_is_simple_block(&*expr)
            && self.token != token::CloseDelim(token::Brace);

        if require_comma {
            self.commit_expr(&*expr, &[token::Comma], &[token::CloseDelim(token::Brace)]);
        } else {
            self.eat(&token::Comma);
        }

        ast::Arm {
            attrs: attrs,
            pats: pats,
            guard: guard,
            body: expr,
        }
    }

    /// Parse an expression
    pub fn parse_expr(&mut self) -> P<Expr> {
        return self.parse_expr_res(UNRESTRICTED);
    }

    /// Parse an expression, subject to the given restrictions
    pub fn parse_expr_res(&mut self, r: Restrictions) -> P<Expr> {
        let old = self.restrictions;
        self.restrictions = r;
        let e = self.parse_assign_expr();
        self.restrictions = old;
        return e;
    }

    /// Parse the RHS of a local variable declaration (e.g. '= 14;')
    fn parse_initializer(&mut self) -> Option<P<Expr>> {
        if self.token == token::Eq {
            self.bump();
            Some(self.parse_expr())
        } else {
            None
        }
    }

    /// Parse patterns, separated by '|' s
    fn parse_pats(&mut self) -> Vec<P<Pat>> {
        let mut pats = Vec::new();
        loop {
            pats.push(self.parse_pat());
            if self.token == token::BinOp(token::Or) { self.bump(); }
            else { return pats; }
        };
    }

    fn parse_pat_vec_elements(
        &mut self,
    ) -> (Vec<P<Pat>>, Option<P<Pat>>, Vec<P<Pat>>) {
        let mut before = Vec::new();
        let mut slice = None;
        let mut after = Vec::new();
        let mut first = true;
        let mut before_slice = true;

        while self.token != token::CloseDelim(token::Bracket) {
            if first {
                first = false;
            } else {
                self.expect(&token::Comma);
            }

            if before_slice {
                if self.token == token::DotDot {
                    self.bump();

                    if self.token == token::Comma ||
                            self.token == token::CloseDelim(token::Bracket) {
                        slice = Some(P(ast::Pat {
                            id: ast::DUMMY_NODE_ID,
                            node: PatWild(PatWildMulti),
                            span: self.span,
                        }));
                        before_slice = false;
                    } else {
                        let _ = self.parse_pat();
                        let span = self.span;
                        self.obsolete(span, ObsoleteSubsliceMatch);
                    }
                    continue
                }
            }

            let subpat = self.parse_pat();
            if before_slice && self.token == token::DotDot {
                self.bump();
                slice = Some(subpat);
                before_slice = false;
            } else if before_slice {
                before.push(subpat);
            } else {
                after.push(subpat);
            }
        }

        (before, slice, after)
    }

    /// Parse the fields of a struct-like pattern
    fn parse_pat_fields(&mut self) -> (Vec<codemap::Spanned<ast::FieldPat>> , bool) {
        let mut fields = Vec::new();
        let mut etc = false;
        let mut first = true;
        while self.token != token::CloseDelim(token::Brace) {
            if first {
                first = false;
            } else {
                self.expect(&token::Comma);
                // accept trailing commas
                if self.token == token::CloseDelim(token::Brace) { break }
            }

            let lo = self.span.lo;
            let hi;

            if self.token == token::DotDot {
                self.bump();
                if self.token != token::CloseDelim(token::Brace) {
                    let token_str = self.this_token_to_string();
                    self.fatal(format!("expected `{}`, found `{}`", "}",
                                       token_str).as_slice())
                }
                etc = true;
                break;
            }

            let bind_type = if self.eat_keyword(keywords::Mut) {
                BindByValue(MutMutable)
            } else if self.eat_keyword(keywords::Ref) {
                BindByRef(self.parse_mutability())
            } else {
                BindByValue(MutImmutable)
            };

            let fieldname = self.parse_ident();

            let (subpat, is_shorthand) = if self.token == token::Colon {
                match bind_type {
                    BindByRef(..) | BindByValue(MutMutable) => {
                        let token_str = self.this_token_to_string();
                        self.fatal(format!("unexpected `{}`",
                                           token_str).as_slice())
                    }
                    _ => {}
                }

                self.bump();
                let pat = self.parse_pat();
                hi = pat.span.hi;
                (pat, false)
            } else {
                hi = self.last_span.hi;
                let fieldpath = codemap::Spanned{span:self.last_span, node: fieldname};
                (P(ast::Pat {
                    id: ast::DUMMY_NODE_ID,
                    node: PatIdent(bind_type, fieldpath, None),
                    span: self.last_span
                }), true)
            };
            fields.push(codemap::Spanned { span: mk_sp(lo, hi),
                                           node: ast::FieldPat { ident: fieldname,
                                                                 pat: subpat,
                                                                 is_shorthand: is_shorthand }});
        }
        return (fields, etc);
    }

    /// Parse a pattern.
    pub fn parse_pat(&mut self) -> P<Pat> {
        maybe_whole!(self, NtPat);

        let lo = self.span.lo;
        let mut hi;
        let pat;
        match self.token {
            // parse _
          token::Underscore => {
            self.bump();
            pat = PatWild(PatWildSingle);
            hi = self.last_span.hi;
            return P(ast::Pat {
                id: ast::DUMMY_NODE_ID,
                node: pat,
                span: mk_sp(lo, hi)
            })
          }
          token::Tilde => {
            // parse ~pat
            self.bump();
            let sub = self.parse_pat();
            pat = PatBox(sub);
            let last_span = self.last_span;
            hi = last_span.hi;
            self.obsolete(last_span, ObsoleteOwnedPattern);
            return P(ast::Pat {
                id: ast::DUMMY_NODE_ID,
                node: pat,
                span: mk_sp(lo, hi)
            })
          }
          token::BinOp(token::And) | token::AndAnd => {
            // parse &pat
            let lo = self.span.lo;
            self.expect_and();
            let sub = self.parse_pat();
            pat = PatRegion(sub);
            hi = self.last_span.hi;
            return P(ast::Pat {
                id: ast::DUMMY_NODE_ID,
                node: pat,
                span: mk_sp(lo, hi)
            })
          }
          token::OpenDelim(token::Paren) => {
            // parse (pat,pat,pat,...) as tuple
            self.bump();
            if self.token == token::CloseDelim(token::Paren) {
                hi = self.span.hi;
                self.bump();
                let lit = P(codemap::Spanned {
                    node: LitNil,
                    span: mk_sp(lo, hi)});
                let expr = self.mk_expr(lo, hi, ExprLit(lit));
                pat = PatLit(expr);
            } else {
                let mut fields = vec!(self.parse_pat());
                if self.look_ahead(1, |t| *t != token::CloseDelim(token::Paren)) {
                    while self.token == token::Comma {
                        self.bump();
                        if self.token == token::CloseDelim(token::Paren) { break; }
                        fields.push(self.parse_pat());
                    }
                }
                if fields.len() == 1 { self.expect(&token::Comma); }
                self.expect(&token::CloseDelim(token::Paren));
                pat = PatTup(fields);
            }
            hi = self.last_span.hi;
            return P(ast::Pat {
                id: ast::DUMMY_NODE_ID,
                node: pat,
                span: mk_sp(lo, hi)
            })
          }
          token::OpenDelim(token::Bracket) => {
            // parse [pat,pat,...] as vector pattern
            self.bump();
            let (before, slice, after) =
                self.parse_pat_vec_elements();

            self.expect(&token::CloseDelim(token::Bracket));
            pat = ast::PatVec(before, slice, after);
            hi = self.last_span.hi;
            return P(ast::Pat {
                id: ast::DUMMY_NODE_ID,
                node: pat,
                span: mk_sp(lo, hi)
            })
          }
          _ => {}
        }
        // at this point, token != _, ~, &, &&, (, [

        if (!(self.token.is_ident() || self.token.is_path())
              && self.token != token::ModSep)
                || self.token.is_keyword(keywords::True)
                || self.token.is_keyword(keywords::False) {
            // Parse an expression pattern or exp .. exp.
            //
            // These expressions are limited to literals (possibly
            // preceded by unary-minus) or identifiers.
            let val = self.parse_literal_maybe_minus();
            if (self.token == token::DotDotDot) &&
                    self.look_ahead(1, |t| {
                        *t != token::Comma && *t != token::CloseDelim(token::Bracket)
                    }) {
                self.bump();
                let end = if self.token.is_ident() || self.token.is_path() {
                    let path = self.parse_path(LifetimeAndTypesWithColons)
                                   .path;
                    let hi = self.span.hi;
                    self.mk_expr(lo, hi, ExprPath(path))
                } else {
                    self.parse_literal_maybe_minus()
                };
                pat = PatRange(val, end);
            } else {
                pat = PatLit(val);
            }
        } else if self.eat_keyword(keywords::Mut) {
            pat = self.parse_pat_ident(BindByValue(MutMutable));
        } else if self.eat_keyword(keywords::Ref) {
            // parse ref pat
            let mutbl = self.parse_mutability();
            pat = self.parse_pat_ident(BindByRef(mutbl));
        } else if self.eat_keyword(keywords::Box) {
            // `box PAT`
            //
            // FIXME(#13910): Rename to `PatBox` and extend to full DST
            // support.
            let sub = self.parse_pat();
            pat = PatBox(sub);
            hi = self.last_span.hi;
            return P(ast::Pat {
                id: ast::DUMMY_NODE_ID,
                node: pat,
                span: mk_sp(lo, hi)
            })
        } else {
            let can_be_enum_or_struct = self.look_ahead(1, |t| {
                match *t {
                    token::OpenDelim(_) | token::Lt | token::ModSep => true,
                    _ => false,
                }
            });

            if self.look_ahead(1, |t| *t == token::DotDotDot) &&
                    self.look_ahead(2, |t| {
                        *t != token::Comma && *t != token::CloseDelim(token::Bracket)
                    }) {
                let start = self.parse_expr_res(RESTRICTION_NO_BAR_OP);
                self.eat(&token::DotDotDot);
                let end = self.parse_expr_res(RESTRICTION_NO_BAR_OP);
                pat = PatRange(start, end);
            } else if self.token.is_plain_ident() && !can_be_enum_or_struct {
                let id = self.parse_ident();
                let id_span = self.last_span;
                let pth1 = codemap::Spanned{span:id_span, node: id};
                if self.eat(&token::Not) {
                    // macro invocation
                    let delim = self.expect_open_delim();
                    let tts = self.parse_seq_to_end(&token::CloseDelim(delim),
                                                    seq_sep_none(),
                                                    |p| p.parse_token_tree());

                    let mac = MacInvocTT(ident_to_path(id_span,id), tts, EMPTY_CTXT);
                    pat = ast::PatMac(codemap::Spanned {node: mac, span: self.span});
                } else {
                    let sub = if self.eat(&token::At) {
                        // parse foo @ pat
                        Some(self.parse_pat())
                    } else {
                        // or just foo
                        None
                    };
                    pat = PatIdent(BindByValue(MutImmutable), pth1, sub);
                }
            } else {
                // parse an enum pat
                let enum_path = self.parse_path(LifetimeAndTypesWithColons)
                                    .path;
                match self.token {
                    token::OpenDelim(token::Brace) => {
                        self.bump();
                        let (fields, etc) =
                            self.parse_pat_fields();
                        self.bump();
                        pat = PatStruct(enum_path, fields, etc);
                    }
                    _ => {
                        let mut args: Vec<P<Pat>> = Vec::new();
                        match self.token {
                          token::OpenDelim(token::Paren) => {
                            let is_dotdot = self.look_ahead(1, |t| {
                                match *t {
                                    token::DotDot => true,
                                    _ => false,
                                }
                            });
                            if is_dotdot {
                                // This is a "top constructor only" pat
                                self.bump();
                                self.bump();
                                self.expect(&token::CloseDelim(token::Paren));
                                pat = PatEnum(enum_path, None);
                            } else {
                                args = self.parse_enum_variant_seq(
                                    &token::OpenDelim(token::Paren),
                                    &token::CloseDelim(token::Paren),
                                    seq_sep_trailing_allowed(token::Comma),
                                    |p| p.parse_pat()
                                );
                                pat = PatEnum(enum_path, Some(args));
                            }
                          },
                          _ => {
                              if !enum_path.global &&
                                    enum_path.segments.len() == 1 &&
                                    enum_path.segments[0]
                                             .lifetimes
                                             .len() == 0 &&
                                    enum_path.segments[0]
                                             .types
                                             .len() == 0 {
                                  // it could still be either an enum
                                  // or an identifier pattern, resolve
                                  // will sort it out:
                                  pat = PatIdent(BindByValue(MutImmutable),
                                                 codemap::Spanned{
                                                    span: enum_path.span,
                                                    node: enum_path.segments[0]
                                                           .identifier},
                                                 None);
                              } else {
                                  pat = PatEnum(enum_path, Some(args));
                              }
                          }
                        }
                    }
                }
            }
        }
        hi = self.last_span.hi;
        P(ast::Pat {
            id: ast::DUMMY_NODE_ID,
            node: pat,
            span: mk_sp(lo, hi),
        })
    }

    /// Parse ident or ident @ pat
    /// used by the copy foo and ref foo patterns to give a good
    /// error message when parsing mistakes like ref foo(a,b)
    fn parse_pat_ident(&mut self,
                       binding_mode: ast::BindingMode)
                       -> ast::Pat_ {
        if !self.token.is_plain_ident() {
            let span = self.span;
            let tok_str = self.this_token_to_string();
            self.span_fatal(span,
                            format!("expected identifier, found `{}`", tok_str).as_slice());
        }
        let ident = self.parse_ident();
        let last_span = self.last_span;
        let name = codemap::Spanned{span: last_span, node: ident};
        let sub = if self.eat(&token::At) {
            Some(self.parse_pat())
        } else {
            None
        };

        // just to be friendly, if they write something like
        //   ref Some(i)
        // we end up here with ( as the current token.  This shortly
        // leads to a parse error.  Note that if there is no explicit
        // binding mode then we do not end up here, because the lookahead
        // will direct us over to parse_enum_variant()
        if self.token == token::OpenDelim(token::Paren) {
            let last_span = self.last_span;
            self.span_fatal(
                last_span,
                "expected identifier, found enum pattern");
        }

        PatIdent(binding_mode, name, sub)
    }

    /// Parse a local variable declaration
    fn parse_local(&mut self) -> P<Local> {
        let lo = self.span.lo;
        let pat = self.parse_pat();

        let mut ty = P(Ty {
            id: ast::DUMMY_NODE_ID,
            node: TyInfer,
            span: mk_sp(lo, lo),
        });
        if self.eat(&token::Colon) {
            ty = self.parse_ty(true);
        }
        let init = self.parse_initializer();
        P(ast::Local {
            ty: ty,
            pat: pat,
            init: init,
            id: ast::DUMMY_NODE_ID,
            span: mk_sp(lo, self.last_span.hi),
            source: LocalLet,
        })
    }

    /// Parse a "let" stmt
    fn parse_let(&mut self) -> P<Decl> {
        let lo = self.span.lo;
        let local = self.parse_local();
        P(spanned(lo, self.last_span.hi, DeclLocal(local)))
    }

    /// Parse a structure field
    fn parse_name_and_ty(&mut self, pr: Visibility,
                         attrs: Vec<Attribute> ) -> StructField {
        let lo = self.span.lo;
        if !self.token.is_plain_ident() {
            self.fatal("expected ident");
        }
        let name = self.parse_ident();
        self.expect(&token::Colon);
        let ty = self.parse_ty(true);
        spanned(lo, self.last_span.hi, ast::StructField_ {
            kind: NamedField(name, pr),
            id: ast::DUMMY_NODE_ID,
            ty: ty,
            attrs: attrs,
        })
    }

    /// Get an expected item after attributes error message.
    fn expected_item_err(attrs: &[Attribute]) -> &'static str {
        match attrs.last() {
            Some(&Attribute { node: ast::Attribute_ { is_sugared_doc: true, .. }, .. }) => {
                "expected item after doc comment"
            }
            _ => "expected item after attributes",
        }
    }

    /// Parse a statement. may include decl.
    /// Precondition: any attributes are parsed already
    pub fn parse_stmt(&mut self, item_attrs: Vec<Attribute>) -> P<Stmt> {
        maybe_whole!(self, NtStmt);

        fn check_expected_item(p: &mut Parser, attrs: &[Attribute]) {
            // If we have attributes then we should have an item
            if !attrs.is_empty() {
                let last_span = p.last_span;
                p.span_err(last_span, Parser::expected_item_err(attrs));
            }
        }

        let lo = self.span.lo;
        if self.token.is_keyword(keywords::Let) {
            check_expected_item(self, item_attrs.as_slice());
            self.expect_keyword(keywords::Let);
            let decl = self.parse_let();
            P(spanned(lo, decl.span.hi, StmtDecl(decl, ast::DUMMY_NODE_ID)))
        } else if self.token.is_ident()
            && !self.token.is_any_keyword()
            && self.look_ahead(1, |t| *t == token::Not) {
            // it's a macro invocation:

            check_expected_item(self, item_attrs.as_slice());

            // Potential trouble: if we allow macros with paths instead of
            // idents, we'd need to look ahead past the whole path here...
            let pth = self.parse_path(NoTypesAllowed).path;
            self.bump();

            let id = match self.token {
                token::OpenDelim(_) => token::special_idents::invalid, // no special identifier
                _ => self.parse_ident(),
            };

            // check that we're pointing at delimiters (need to check
            // again after the `if`, because of `parse_ident`
            // consuming more tokens).
            let delim = match self.token {
                token::OpenDelim(delim) => delim,
                _ => {
                    // we only expect an ident if we didn't parse one
                    // above.
                    let ident_str = if id.name == token::special_idents::invalid.name {
                        "identifier, "
                    } else {
                        ""
                    };
                    let tok_str = self.this_token_to_string();
                    self.fatal(format!("expected {}`(` or `{{`, found `{}`",
                                       ident_str,
                                       tok_str).as_slice())
                },
            };

            let tts = self.parse_unspanned_seq(
                &token::OpenDelim(delim),
                &token::CloseDelim(delim),
                seq_sep_none(),
                |p| p.parse_token_tree()
            );
            let hi = self.span.hi;

            if id.name == token::special_idents::invalid.name {
                if self.token == token::Dot {
                    let span = self.span;
                    let token_string = self.this_token_to_string();
                    self.span_err(span,
                                  format!("expected statement, found `{}`",
                                          token_string).as_slice());
                    let mac_span = mk_sp(lo, hi);
                    self.span_help(mac_span, "try parenthesizing this macro invocation");
                    self.abort_if_errors();
                }
                P(spanned(lo, hi, StmtMac(
                    spanned(lo, hi, MacInvocTT(pth, tts, EMPTY_CTXT)), false)))
            } else {
                // if it has a special ident, it's definitely an item
                P(spanned(lo, hi, StmtDecl(
                    P(spanned(lo, hi, DeclItem(
                        self.mk_item(
                            lo, hi, id /*id is good here*/,
                            ItemMac(spanned(lo, hi, MacInvocTT(pth, tts, EMPTY_CTXT))),
                            Inherited, Vec::new(/*no attrs*/))))),
                    ast::DUMMY_NODE_ID)))
            }

        } else {
            let found_attrs = !item_attrs.is_empty();
            let item_err = Parser::expected_item_err(item_attrs.as_slice());
            match self.parse_item_or_view_item(item_attrs, false) {
                IoviItem(i) => {
                    let hi = i.span.hi;
                    let decl = P(spanned(lo, hi, DeclItem(i)));
                    P(spanned(lo, hi, StmtDecl(decl, ast::DUMMY_NODE_ID)))
                }
                IoviViewItem(vi) => {
                    self.span_fatal(vi.span,
                                    "view items must be declared at the top of the block");
                }
                IoviForeignItem(_) => {
                    self.fatal("foreign items are not allowed here");
                }
                IoviNone(_) => {
                    if found_attrs {
                        let last_span = self.last_span;
                        self.span_err(last_span, item_err);
                    }

                    // Remainder are line-expr stmts.
                    let e = self.parse_expr_res(RESTRICTION_STMT_EXPR);
                    P(spanned(lo, e.span.hi, StmtExpr(e, ast::DUMMY_NODE_ID)))
                }
            }
        }
    }

    /// Is this expression a successfully-parsed statement?
    fn expr_is_complete(&mut self, e: &Expr) -> bool {
        self.restrictions.contains(RESTRICTION_STMT_EXPR) &&
            !classify::expr_requires_semi_to_be_stmt(e)
    }

    /// Parse a block. No inner attrs are allowed.
    pub fn parse_block(&mut self) -> P<Block> {
        maybe_whole!(no_clone self, NtBlock);

        let lo = self.span.lo;
        self.expect(&token::OpenDelim(token::Brace));

        return self.parse_block_tail_(lo, DefaultBlock, Vec::new());
    }

    /// Parse a block. Inner attrs are allowed.
    fn parse_inner_attrs_and_block(&mut self)
        -> (Vec<Attribute> , P<Block>) {

        maybe_whole!(pair_empty self, NtBlock);

        let lo = self.span.lo;
        self.expect(&token::OpenDelim(token::Brace));
        let (inner, next) = self.parse_inner_attrs_and_next();

        (inner, self.parse_block_tail_(lo, DefaultBlock, next))
    }

    /// Precondition: already parsed the '{' or '#{'
    /// I guess that also means "already parsed the 'impure'" if
    /// necessary, and this should take a qualifier.
    /// Some blocks start with "#{"...
    fn parse_block_tail(&mut self, lo: BytePos, s: BlockCheckMode) -> P<Block> {
        self.parse_block_tail_(lo, s, Vec::new())
    }

    /// Parse the rest of a block expression or function body
    fn parse_block_tail_(&mut self, lo: BytePos, s: BlockCheckMode,
                         first_item_attrs: Vec<Attribute> ) -> P<Block> {
        let mut stmts = Vec::new();
        let mut expr = None;

        // wouldn't it be more uniform to parse view items only, here?
        let ParsedItemsAndViewItems {
            attrs_remaining,
            view_items,
            items,
            ..
        } = self.parse_items_and_view_items(first_item_attrs,
                                            false, false);

        for item in items.into_iter() {
            let span = item.span;
            let decl = P(spanned(span.lo, span.hi, DeclItem(item)));
            stmts.push(P(spanned(span.lo, span.hi, StmtDecl(decl, ast::DUMMY_NODE_ID))));
        }

        let mut attributes_box = attrs_remaining;

        while self.token != token::CloseDelim(token::Brace) {
            // parsing items even when they're not allowed lets us give
            // better error messages and recover more gracefully.
            attributes_box.push_all(self.parse_outer_attributes().as_slice());
            match self.token {
                token::Semi => {
                    if !attributes_box.is_empty() {
                        let last_span = self.last_span;
                        self.span_err(last_span,
                                      Parser::expected_item_err(attributes_box.as_slice()));
                        attributes_box = Vec::new();
                    }
                    self.bump(); // empty
                }
                token::CloseDelim(token::Brace) => {
                    // fall through and out.
                }
                _ => {
                    let stmt = self.parse_stmt(attributes_box);
                    attributes_box = Vec::new();
                    stmt.and_then(|Spanned {node, span}| match node {
                        StmtExpr(e, stmt_id) => {
                            // expression without semicolon
                            if classify::expr_requires_semi_to_be_stmt(&*e) {
                                // Just check for errors and recover; do not eat semicolon yet.
                                self.commit_stmt(&[], &[token::Semi,
                                    token::CloseDelim(token::Brace)]);
                            }

                            match self.token {
                                token::Semi => {
                                    self.bump();
                                    let span_with_semi = Span {
                                        lo: span.lo,
                                        hi: self.last_span.hi,
                                        expn_id: span.expn_id,
                                    };
                                    stmts.push(P(Spanned {
                                        node: StmtSemi(e, stmt_id),
                                        span: span_with_semi,
                                    }));
                                }
                                token::CloseDelim(token::Brace) => {
                                    expr = Some(e);
                                }
                                _ => {
                                    stmts.push(P(Spanned {
                                        node: StmtExpr(e, stmt_id),
                                        span: span
                                    }));
                                }
                            }
                        }
                        StmtMac(m, semi) => {
                            // statement macro; might be an expr
                            match self.token {
                                token::Semi => {
                                    stmts.push(P(Spanned {
                                        node: StmtMac(m, true),
                                        span: span,
                                    }));
                                    self.bump();
                                }
                                token::CloseDelim(token::Brace) => {
                                    // if a block ends in `m!(arg)` without
                                    // a `;`, it must be an expr
                                    expr = Some(
                                        self.mk_mac_expr(span.lo,
                                                         span.hi,
                                                         m.node));
                                }
                                _ => {
                                    stmts.push(P(Spanned {
                                        node: StmtMac(m, semi),
                                        span: span
                                    }));
                                }
                            }
                        }
                        _ => { // all other kinds of statements:
                            if classify::stmt_ends_with_semi(&node) {
                                self.commit_stmt_expecting(token::Semi);
                            }

                            stmts.push(P(Spanned {
                                node: node,
                                span: span
                            }));
                        }
                    })
                }
            }
        }

        if !attributes_box.is_empty() {
            let last_span = self.last_span;
            self.span_err(last_span,
                          Parser::expected_item_err(attributes_box.as_slice()));
        }

        let hi = self.span.hi;
        self.bump();
        P(ast::Block {
            view_items: view_items,
            stmts: stmts,
            expr: expr,
            id: ast::DUMMY_NODE_ID,
            rules: s,
            span: mk_sp(lo, hi),
        })
    }

    // Parses a sequence of bounds if a `:` is found,
    // otherwise returns empty list.
    fn parse_colon_then_ty_param_bounds(&mut self)
                                        -> OwnedSlice<TyParamBound>
    {
        if !self.eat(&token::Colon) {
            OwnedSlice::empty()
        } else {
            self.parse_ty_param_bounds()
        }
    }

    // matches bounds    = ( boundseq )?
    // where   boundseq  = ( bound + boundseq ) | bound
    // and     bound     = 'region | ty
    // NB: The None/Some distinction is important for issue #7264.
    fn parse_ty_param_bounds(&mut self)
                             -> OwnedSlice<TyParamBound>
    {
        let mut result = vec!();
        loop {
            let lifetime_defs = if self.eat(&token::Lt) {
                let lifetime_defs = self.parse_lifetime_defs();
                self.expect_gt();
                lifetime_defs
            } else {
                Vec::new()
            };
            match self.token {
                token::Lifetime(lifetime) => {
                    if lifetime_defs.len() > 0 {
                        let span = self.last_span;
                        self.span_err(span, "lifetime declarations are not \
                                             allowed here")
                    }

                    result.push(RegionTyParamBound(ast::Lifetime {
                        id: ast::DUMMY_NODE_ID,
                        span: self.span,
                        name: lifetime.name
                    }));
                    self.bump();
                }
                token::ModSep | token::Ident(..) => {
                    let path =
                        self.parse_path(LifetimeAndTypesWithoutColons).path;
                    if self.token == token::OpenDelim(token::Paren) {
                        self.bump();
                        let inputs = self.parse_seq_to_end(
                            &token::CloseDelim(token::Paren),
                            seq_sep_trailing_allowed(token::Comma),
                            |p| p.parse_arg_general(false));
                        let (return_style, output) = self.parse_ret_ty();
                        result.push(UnboxedFnTyParamBound(P(UnboxedFnBound {
                            path: path,
                            decl: P(FnDecl {
                                inputs: inputs,
                                output: output,
                                cf: return_style,
                                variadic: false,
                            }),
                            lifetimes: lifetime_defs,
                            ref_id: ast::DUMMY_NODE_ID,
                        })));
                    } else {
                        result.push(TraitTyParamBound(ast::TraitRef {
                            path: path,
                            ref_id: ast::DUMMY_NODE_ID,
                            lifetimes: lifetime_defs,
                        }))
                    }
                }
                _ => break,
            }

            if !self.eat(&token::BinOp(token::Plus)) {
                break;
            }
        }

        return OwnedSlice::from_vec(result);
    }

    fn trait_ref_from_ident(ident: Ident, span: Span) -> ast::TraitRef {
        let segment = ast::PathSegment {
            identifier: ident,
            lifetimes: Vec::new(),
            types: OwnedSlice::empty(),
        };
        let path = ast::Path {
            span: span,
            global: false,
            segments: vec![segment],
        };
        ast::TraitRef {
            path: path,
            ref_id: ast::DUMMY_NODE_ID,
            lifetimes: Vec::new(),
        }
    }

    /// Matches typaram = (unbound`?`)? IDENT optbounds ( EQ ty )?
    fn parse_ty_param(&mut self) -> TyParam {
        // This is a bit hacky. Currently we are only interested in a single
        // unbound, and it may only be `Sized`. To avoid backtracking and other
        // complications, we parse an ident, then check for `?`. If we find it,
        // we use the ident as the unbound, otherwise, we use it as the name of
        // type param.
        let mut span = self.span;
        let mut ident = self.parse_ident();
        let mut unbound = None;
        if self.eat(&token::Question) {
            let tref = Parser::trait_ref_from_ident(ident, span);
            unbound = Some(TraitTyParamBound(tref));
            span = self.span;
            ident = self.parse_ident();
        }

        let bounds = self.parse_colon_then_ty_param_bounds();

        let default = if self.token == token::Eq {
            self.bump();
            Some(self.parse_ty(true))
        }
        else { None };

        TyParam {
            ident: ident,
            id: ast::DUMMY_NODE_ID,
            bounds: bounds,
            unbound: unbound,
            default: default,
            span: span,
        }
    }

    /// Parse a set of optional generic type parameter declarations. Where
    /// clauses are not parsed here, and must be added later via
    /// `parse_where_clause()`.
    ///
    /// matches generics = ( ) | ( < > ) | ( < typaramseq ( , )? > ) | ( < lifetimes ( , )? > )
    ///                  | ( < lifetimes , typaramseq ( , )? > )
    /// where   typaramseq = ( typaram ) | ( typaram , typaramseq )
    pub fn parse_generics(&mut self) -> ast::Generics {
        if self.eat(&token::Lt) {
            let lifetime_defs = self.parse_lifetime_defs();
            let mut seen_default = false;
            let ty_params = self.parse_seq_to_gt(Some(token::Comma), |p| {
                p.forbid_lifetime();
                let ty_param = p.parse_ty_param();
                if ty_param.default.is_some() {
                    seen_default = true;
                } else if seen_default {
                    let last_span = p.last_span;
                    p.span_err(last_span,
                               "type parameters with a default must be trailing");
                }
                ty_param
            });
            ast::Generics {
                lifetimes: lifetime_defs,
                ty_params: ty_params,
                where_clause: WhereClause {
                    id: ast::DUMMY_NODE_ID,
                    predicates: Vec::new(),
                }
            }
        } else {
            ast_util::empty_generics()
        }
    }

    fn parse_generic_values_after_lt(&mut self) -> (Vec<ast::Lifetime>, Vec<P<Ty>> ) {
        let lifetimes = self.parse_lifetimes(token::Comma);
        let result = self.parse_seq_to_gt(
            Some(token::Comma),
            |p| {
                p.forbid_lifetime();
                p.parse_ty(true)
            }
        );
        (lifetimes, result.into_vec())
    }

    fn forbid_lifetime(&mut self) {
        if self.token.is_lifetime() {
            let span = self.span;
            self.span_fatal(span, "lifetime parameters must be declared \
                                        prior to type parameters");
        }
    }

    /// Parses an optional `where` clause and places it in `generics`.
    fn parse_where_clause(&mut self, generics: &mut ast::Generics) {
        if !self.eat_keyword(keywords::Where) {
            return
        }

        let mut parsed_something = false;
        loop {
            let lo = self.span.lo;
            let ident = match self.token {
                token::Ident(..) => self.parse_ident(),
                _ => break,
            };
            self.expect(&token::Colon);

            let bounds = self.parse_ty_param_bounds();
            let hi = self.span.hi;
            let span = mk_sp(lo, hi);

            if bounds.len() == 0 {
                self.span_err(span,
                              "each predicate in a `where` clause must have \
                               at least one bound in it");
            }

            generics.where_clause.predicates.push(ast::WherePredicate {
                id: ast::DUMMY_NODE_ID,
                span: span,
                ident: ident,
                bounds: bounds,
            });
            parsed_something = true;

            if !self.eat(&token::Comma) {
                break
            }
        }

        if !parsed_something {
            let last_span = self.last_span;
            self.span_err(last_span,
                          "a `where` clause must have at least one predicate \
                           in it");
        }
    }

    fn parse_fn_args(&mut self, named_args: bool, allow_variadic: bool)
                     -> (Vec<Arg> , bool) {
        let sp = self.span;
        let mut args: Vec<Option<Arg>> =
            self.parse_unspanned_seq(
                &token::OpenDelim(token::Paren),
                &token::CloseDelim(token::Paren),
                seq_sep_trailing_allowed(token::Comma),
                |p| {
                    if p.token == token::DotDotDot {
                        p.bump();
                        if allow_variadic {
                            if p.token != token::CloseDelim(token::Paren) {
                                let span = p.span;
                                p.span_fatal(span,
                                    "`...` must be last in argument list for variadic function");
                            }
                        } else {
                            let span = p.span;
                            p.span_fatal(span,
                                         "only foreign functions are allowed to be variadic");
                        }
                        None
                    } else {
                        Some(p.parse_arg_general(named_args))
                    }
                }
            );

        let variadic = match args.pop() {
            Some(None) => true,
            Some(x) => {
                // Need to put back that last arg
                args.push(x);
                false
            }
            None => false
        };

        if variadic && args.is_empty() {
            self.span_err(sp,
                          "variadic function must be declared with at least one named argument");
        }

        let args = args.into_iter().map(|x| x.unwrap()).collect();

        (args, variadic)
    }

    /// Parse the argument list and result type of a function declaration
    pub fn parse_fn_decl(&mut self, allow_variadic: bool) -> P<FnDecl> {

        let (args, variadic) = self.parse_fn_args(true, allow_variadic);
        let (ret_style, ret_ty) = self.parse_ret_ty();

        P(FnDecl {
            inputs: args,
            output: ret_ty,
            cf: ret_style,
            variadic: variadic
        })
    }

    fn is_self_ident(&mut self) -> bool {
        match self.token {
          token::Ident(id, token::Plain) => id.name == special_idents::self_.name,
          _ => false
        }
    }

    fn expect_self_ident(&mut self) -> ast::Ident {
        match self.token {
            token::Ident(id, token::Plain) if id.name == special_idents::self_.name => {
                self.bump();
                id
            },
            _ => {
                let token_str = self.this_token_to_string();
                self.fatal(format!("expected `self`, found `{}`",
                                   token_str).as_slice())
            }
        }
    }

    /// Parse the argument list and result type of a function
    /// that may have a self type.
    fn parse_fn_decl_with_self(&mut self, parse_arg_fn: |&mut Parser| -> Arg)
                               -> (ExplicitSelf, P<FnDecl>) {
        fn maybe_parse_borrowed_explicit_self(this: &mut Parser)
                                              -> ast::ExplicitSelf_ {
            // The following things are possible to see here:
            //
            //     fn(&mut self)
            //     fn(&mut self)
            //     fn(&'lt self)
            //     fn(&'lt mut self)
            //
            // We already know that the current token is `&`.

            if this.look_ahead(1, |t| t.is_keyword(keywords::Self)) {
                this.bump();
                SelfRegion(None, MutImmutable, this.expect_self_ident())
            } else if this.look_ahead(1, |t| t.is_mutability()) &&
                      this.look_ahead(2, |t| t.is_keyword(keywords::Self)) {
                this.bump();
                let mutability = this.parse_mutability();
                SelfRegion(None, mutability, this.expect_self_ident())
            } else if this.look_ahead(1, |t| t.is_lifetime()) &&
                      this.look_ahead(2, |t| t.is_keyword(keywords::Self)) {
                this.bump();
                let lifetime = this.parse_lifetime();
                SelfRegion(Some(lifetime), MutImmutable, this.expect_self_ident())
            } else if this.look_ahead(1, |t| t.is_lifetime()) &&
                      this.look_ahead(2, |t| t.is_mutability()) &&
                      this.look_ahead(3, |t| t.is_keyword(keywords::Self)) {
                this.bump();
                let lifetime = this.parse_lifetime();
                let mutability = this.parse_mutability();
                SelfRegion(Some(lifetime), mutability, this.expect_self_ident())
            } else {
                SelfStatic
            }
        }

        self.expect(&token::OpenDelim(token::Paren));

        // A bit of complexity and lookahead is needed here in order to be
        // backwards compatible.
        let lo = self.span.lo;
        let mut self_ident_lo = self.span.lo;
        let mut self_ident_hi = self.span.hi;

        let mut mutbl_self = MutImmutable;
        let explicit_self = match self.token {
            token::BinOp(token::And) => {
                let eself = maybe_parse_borrowed_explicit_self(self);
                self_ident_lo = self.last_span.lo;
                self_ident_hi = self.last_span.hi;
                eself
            }
            token::Tilde => {
                // We need to make sure it isn't a type
                if self.look_ahead(1, |t| t.is_keyword(keywords::Self)) {
                    self.bump();
                    drop(self.expect_self_ident());
                    let last_span = self.last_span;
                    self.obsolete(last_span, ObsoleteOwnedSelf)
                }
                SelfStatic
            }
            token::BinOp(token::Star) => {
                // Possibly "*self" or "*mut self" -- not supported. Try to avoid
                // emitting cryptic "unexpected token" errors.
                self.bump();
                let _mutability = if self.token.is_mutability() {
                    self.parse_mutability()
                } else {
                    MutImmutable
                };
                if self.is_self_ident() {
                    let span = self.span;
                    self.span_err(span, "cannot pass self by unsafe pointer");
                    self.bump();
                }
                // error case, making bogus self ident:
                SelfValue(special_idents::self_)
            }
            token::Ident(..) => {
                if self.is_self_ident() {
                    let self_ident = self.expect_self_ident();

                    // Determine whether this is the fully explicit form, `self:
                    // TYPE`.
                    if self.eat(&token::Colon) {
                        SelfExplicit(self.parse_ty(false), self_ident)
                    } else {
                        SelfValue(self_ident)
                    }
                } else if self.token.is_mutability() &&
                        self.look_ahead(1, |t| t.is_keyword(keywords::Self)) {
                    mutbl_self = self.parse_mutability();
                    let self_ident = self.expect_self_ident();

                    // Determine whether this is the fully explicit form,
                    // `self: TYPE`.
                    if self.eat(&token::Colon) {
                        SelfExplicit(self.parse_ty(false), self_ident)
                    } else {
                        SelfValue(self_ident)
                    }
                } else if self.token.is_mutability() &&
                        self.look_ahead(1, |t| *t == token::Tilde) &&
                        self.look_ahead(2, |t| t.is_keyword(keywords::Self)) {
                    mutbl_self = self.parse_mutability();
                    self.bump();
                    drop(self.expect_self_ident());
                    let last_span = self.last_span;
                    self.obsolete(last_span, ObsoleteOwnedSelf);
                    SelfStatic
                } else {
                    SelfStatic
                }
            }
            _ => SelfStatic,
        };

        let explicit_self_sp = mk_sp(self_ident_lo, self_ident_hi);

        // shared fall-through for the three cases below. borrowing prevents simply
        // writing this as a closure
        macro_rules! parse_remaining_arguments {
            ($self_id:ident) =>
            {
            // If we parsed a self type, expect a comma before the argument list.
            match self.token {
                token::Comma => {
                    self.bump();
                    let sep = seq_sep_trailing_allowed(token::Comma);
                    let mut fn_inputs = self.parse_seq_to_before_end(
                        &token::CloseDelim(token::Paren),
                        sep,
                        parse_arg_fn
                    );
                    fn_inputs.insert(0, Arg::new_self(explicit_self_sp, mutbl_self, $self_id));
                    fn_inputs
                }
                token::CloseDelim(token::Paren) => {
                    vec!(Arg::new_self(explicit_self_sp, mutbl_self, $self_id))
                }
                _ => {
                    let token_str = self.this_token_to_string();
                    self.fatal(format!("expected `,` or `)`, found `{}`",
                                       token_str).as_slice())
                }
            }
            }
        }

        let fn_inputs = match explicit_self {
            SelfStatic =>  {
                let sep = seq_sep_trailing_allowed(token::Comma);
                self.parse_seq_to_before_end(&token::CloseDelim(token::Paren), sep, parse_arg_fn)
            }
            SelfValue(id) => parse_remaining_arguments!(id),
            SelfRegion(_,_,id) => parse_remaining_arguments!(id),
            SelfExplicit(_,id) => parse_remaining_arguments!(id),
        };


        self.expect(&token::CloseDelim(token::Paren));

        let hi = self.span.hi;

        let (ret_style, ret_ty) = self.parse_ret_ty();

        let fn_decl = P(FnDecl {
            inputs: fn_inputs,
            output: ret_ty,
            cf: ret_style,
            variadic: false
        });

        (spanned(lo, hi, explicit_self), fn_decl)
    }

    // parse the |arg, arg| header on a lambda
    fn parse_fn_block_decl(&mut self)
                           -> (P<FnDecl>, Option<UnboxedClosureKind>) {
        let (optional_unboxed_closure_kind, inputs_captures) = {
            if self.eat(&token::OrOr) {
                (None, Vec::new())
            } else {
                self.expect(&token::BinOp(token::Or));
                let optional_unboxed_closure_kind =
                    self.parse_optional_unboxed_closure_kind();
                let args = self.parse_seq_to_before_end(
                    &token::BinOp(token::Or),
                    seq_sep_trailing_allowed(token::Comma),
                    |p| p.parse_fn_block_arg()
                );
                self.bump();
                (optional_unboxed_closure_kind, args)
            }
        };
        let (style, output) = if self.token == token::RArrow {
            self.parse_ret_ty()
        } else {
            (Return, P(Ty {
                id: ast::DUMMY_NODE_ID,
                node: TyInfer,
                span: self.span,
            }))
        };

        (P(FnDecl {
            inputs: inputs_captures,
            output: output,
            cf: style,
            variadic: false
        }), optional_unboxed_closure_kind)
    }

    /// Parses the `(arg, arg) -> return_type` header on a procedure.
    fn parse_proc_decl(&mut self) -> P<FnDecl> {
        let inputs =
            self.parse_unspanned_seq(&token::OpenDelim(token::Paren),
                                     &token::CloseDelim(token::Paren),
                                     seq_sep_trailing_allowed(token::Comma),
                                     |p| p.parse_fn_block_arg());

        let (style, output) = if self.token == token::RArrow {
            self.parse_ret_ty()
        } else {
            (Return, P(Ty {
                id: ast::DUMMY_NODE_ID,
                node: TyInfer,
                span: self.span,
            }))
        };

        P(FnDecl {
            inputs: inputs,
            output: output,
            cf: style,
            variadic: false
        })
    }

    /// Parse the name and optional generic types of a function header.
    fn parse_fn_header(&mut self) -> (Ident, ast::Generics) {
        let id = self.parse_ident();
        let generics = self.parse_generics();
        (id, generics)
    }

    fn mk_item(&mut self, lo: BytePos, hi: BytePos, ident: Ident,
               node: Item_, vis: Visibility,
               attrs: Vec<Attribute>) -> P<Item> {
        P(Item {
            ident: ident,
            attrs: attrs,
            id: ast::DUMMY_NODE_ID,
            node: node,
            vis: vis,
            span: mk_sp(lo, hi)
        })
    }

    /// Parse an item-position function declaration.
    fn parse_item_fn(&mut self, fn_style: FnStyle, abi: abi::Abi) -> ItemInfo {
        let (ident, mut generics) = self.parse_fn_header();
        let decl = self.parse_fn_decl(false);
        self.parse_where_clause(&mut generics);
        let (inner_attrs, body) = self.parse_inner_attrs_and_block();
        (ident, ItemFn(decl, fn_style, abi, generics, body), Some(inner_attrs))
    }

    /// Parse a method in a trait impl
    pub fn parse_method_with_outer_attributes(&mut self) -> P<Method> {
        let attrs = self.parse_outer_attributes();
        let visa = self.parse_visibility();
        self.parse_method(attrs, visa)
    }

    /// Parse a method in a trait impl, starting with `attrs` attributes.
    pub fn parse_method(&mut self,
                        attrs: Vec<Attribute>,
                        visa: Visibility)
                        -> P<Method> {
        let lo = self.span.lo;

        // code copied from parse_macro_use_or_failure... abstraction!
        let (method_, hi, new_attrs) = {
            if !self.token.is_any_keyword()
                && self.look_ahead(1, |t| *t == token::Not)
                && (self.look_ahead(2, |t| *t == token::OpenDelim(token::Paren))
                    || self.look_ahead(2, |t| *t == token::OpenDelim(token::Brace))) {
                // method macro.
                let pth = self.parse_path(NoTypesAllowed).path;
                self.expect(&token::Not);

                // eat a matched-delimiter token tree:
                let delim = self.expect_open_delim();
                let tts = self.parse_seq_to_end(&token::CloseDelim(delim),
                                                seq_sep_none(),
                                                |p| p.parse_token_tree());
                let m_ = ast::MacInvocTT(pth, tts, EMPTY_CTXT);
                let m: ast::Mac = codemap::Spanned { node: m_,
                                                 span: mk_sp(self.span.lo,
                                                             self.span.hi) };
                (ast::MethMac(m), self.span.hi, attrs)
            } else {
                let abi = if self.eat_keyword(keywords::Extern) {
                    self.parse_opt_abi().unwrap_or(abi::C)
                } else if attr::contains_name(attrs.as_slice(),
                                              "rust_call_abi_hack") {
                    // FIXME(stage0, pcwalton): Remove this awful hack after a
                    // snapshot, and change to `extern "rust-call" fn`.
                    abi::RustCall
                } else {
                    abi::Rust
                };
                let fn_style = self.parse_fn_style();
                let ident = self.parse_ident();
                let mut generics = self.parse_generics();
                let (explicit_self, decl) = self.parse_fn_decl_with_self(|p| {
                        p.parse_arg()
                    });
                self.parse_where_clause(&mut generics);
                let (inner_attrs, body) = self.parse_inner_attrs_and_block();
                let body_span = body.span;
                let mut new_attrs = attrs;
                new_attrs.push_all(inner_attrs.as_slice());
                (ast::MethDecl(ident,
                               generics,
                               abi,
                               explicit_self,
                               fn_style,
                               decl,
                               body,
                               visa),
                 body_span.hi, new_attrs)
            }
        };
        P(ast::Method {
            attrs: new_attrs,
            id: ast::DUMMY_NODE_ID,
            span: mk_sp(lo, hi),
            node: method_,
        })
    }

    /// Parse trait Foo { ... }
    fn parse_item_trait(&mut self) -> ItemInfo {
        let ident = self.parse_ident();
        let mut tps = self.parse_generics();
        let sized = self.parse_for_sized();

        // Parse supertrait bounds.
        let bounds = self.parse_colon_then_ty_param_bounds();

        self.parse_where_clause(&mut tps);

        let meths = self.parse_trait_items();
        (ident, ItemTrait(tps, sized, bounds, meths), None)
    }

    fn parse_impl_items(&mut self) -> (Vec<ImplItem>, Vec<Attribute>) {
        let mut impl_items = Vec::new();
        self.expect(&token::OpenDelim(token::Brace));
        let (inner_attrs, mut method_attrs) =
            self.parse_inner_attrs_and_next();
        while !self.eat(&token::CloseDelim(token::Brace)) {
            method_attrs.extend(self.parse_outer_attributes().into_iter());
            let vis = self.parse_visibility();
            if self.eat_keyword(keywords::Type) {
                impl_items.push(TypeImplItem(P(self.parse_typedef(
                            method_attrs,
                            vis))))
            } else {
                impl_items.push(MethodImplItem(self.parse_method(
                            method_attrs,
                            vis)));
            }
            method_attrs = self.parse_outer_attributes();
        }
        (impl_items, inner_attrs)
    }

    /// Parses two variants (with the region/type params always optional):
    ///    impl<T> Foo { ... }
    ///    impl<T> ToString for ~[T] { ... }
    fn parse_item_impl(&mut self) -> ItemInfo {
        // First, parse type parameters if necessary.
        let mut generics = self.parse_generics();

        // Special case: if the next identifier that follows is '(', don't
        // allow this to be parsed as a trait.
        let could_be_trait = self.token != token::OpenDelim(token::Paren);

        // Parse the trait.
        let mut ty = self.parse_ty(true);

        // Parse traits, if necessary.
        let opt_trait = if could_be_trait && self.eat_keyword(keywords::For) {
            // New-style trait. Reinterpret the type as a trait.
            let opt_trait_ref = match ty.node {
                TyPath(ref path, None, node_id) => {
                    Some(TraitRef {
                        path: (*path).clone(),
                        ref_id: node_id,
                        lifetimes: Vec::new(),
                    })
                }
                TyPath(_, Some(_), _) => {
                    self.span_err(ty.span,
                                  "bounded traits are only valid in type position");
                    None
                }
                _ => {
                    self.span_err(ty.span, "not a trait");
                    None
                }
            };

            ty = self.parse_ty(true);
            opt_trait_ref
        } else {
            None
        };

        self.parse_where_clause(&mut generics);
        let (impl_items, attrs) = self.parse_impl_items();

        let ident = ast_util::impl_pretty_name(&opt_trait, &*ty);

        (ident,
         ItemImpl(generics, opt_trait, ty, impl_items),
         Some(attrs))
    }

    /// Parse struct Foo { ... }
    fn parse_item_struct(&mut self) -> ItemInfo {
        let class_name = self.parse_ident();
        let mut generics = self.parse_generics();

        if self.eat(&token::Colon) {
            let ty = self.parse_ty(true);
            self.span_err(ty.span, "`virtual` structs have been removed from the language");
        }

        self.parse_where_clause(&mut generics);

        let mut fields: Vec<StructField>;
        let is_tuple_like;

        if self.eat(&token::OpenDelim(token::Brace)) {
            // It's a record-like struct.
            is_tuple_like = false;
            fields = Vec::new();
            while self.token != token::CloseDelim(token::Brace) {
                fields.push(self.parse_struct_decl_field());
            }
            if fields.len() == 0 {
                self.fatal(format!("unit-like struct definition should be \
                                    written as `struct {};`",
                                   token::get_ident(class_name)).as_slice());
            }
            self.bump();
        } else if self.token == token::OpenDelim(token::Paren) {
            // It's a tuple-like struct.
            is_tuple_like = true;
            fields = self.parse_unspanned_seq(
                &token::OpenDelim(token::Paren),
                &token::CloseDelim(token::Paren),
                seq_sep_trailing_allowed(token::Comma),
                |p| {
                let attrs = p.parse_outer_attributes();
                let lo = p.span.lo;
                let struct_field_ = ast::StructField_ {
                    kind: UnnamedField(p.parse_visibility()),
                    id: ast::DUMMY_NODE_ID,
                    ty: p.parse_ty(true),
                    attrs: attrs,
                };
                spanned(lo, p.span.hi, struct_field_)
            });
            if fields.len() == 0 {
                self.fatal(format!("unit-like struct definition should be \
                                    written as `struct {};`",
                                   token::get_ident(class_name)).as_slice());
            }
            self.expect(&token::Semi);
        } else if self.eat(&token::Semi) {
            // It's a unit-like struct.
            is_tuple_like = true;
            fields = Vec::new();
        } else {
            let token_str = self.this_token_to_string();
            self.fatal(format!("expected `{}`, `(`, or `;` after struct \
                                name, found `{}`", "{",
                               token_str).as_slice())
        }

        let _ = ast::DUMMY_NODE_ID;  // FIXME: Workaround for crazy bug.
        let new_id = ast::DUMMY_NODE_ID;
        (class_name,
         ItemStruct(P(ast::StructDef {
             fields: fields,
             ctor_id: if is_tuple_like { Some(new_id) } else { None },
         }), generics),
         None)
    }

    /// Parse a structure field declaration
    pub fn parse_single_struct_field(&mut self,
                                     vis: Visibility,
                                     attrs: Vec<Attribute> )
                                     -> StructField {
        let a_var = self.parse_name_and_ty(vis, attrs);
        match self.token {
            token::Comma => {
                self.bump();
            }
            token::CloseDelim(token::Brace) => {}
            _ => {
                let span = self.span;
                let token_str = self.this_token_to_string();
                self.span_fatal(span,
                                format!("expected `,`, or `}}`, found `{}`",
                                        token_str).as_slice())
            }
        }
        a_var
    }

    /// Parse an element of a struct definition
    fn parse_struct_decl_field(&mut self) -> StructField {

        let attrs = self.parse_outer_attributes();

        if self.eat_keyword(keywords::Pub) {
           return self.parse_single_struct_field(Public, attrs);
        }

        return self.parse_single_struct_field(Inherited, attrs);
    }

    /// Parse visibility: PUB, PRIV, or nothing
    fn parse_visibility(&mut self) -> Visibility {
        if self.eat_keyword(keywords::Pub) { Public }
        else { Inherited }
    }

    fn parse_for_sized(&mut self) -> Option<ast::TyParamBound> {
        if self.eat_keyword(keywords::For) {
            let span = self.span;
            let ident = self.parse_ident();
            if !self.eat(&token::Question) {
                self.span_err(span,
                    "expected 'Sized?' after `for` in trait item");
                return None;
            }
            let tref = Parser::trait_ref_from_ident(ident, span);
            Some(TraitTyParamBound(tref))
        } else {
            None
        }
    }

    /// Given a termination token and a vector of already-parsed
    /// attributes (of length 0 or 1), parse all of the items in a module
    fn parse_mod_items(&mut self,
                       term: token::Token,
                       first_item_attrs: Vec<Attribute>,
                       inner_lo: BytePos)
                       -> Mod {
        // parse all of the items up to closing or an attribute.
        // view items are legal here.
        let ParsedItemsAndViewItems {
            attrs_remaining,
            view_items,
            items: starting_items,
            ..
        } = self.parse_items_and_view_items(first_item_attrs, true, true);
        let mut items: Vec<P<Item>> = starting_items;
        let attrs_remaining_len = attrs_remaining.len();

        // don't think this other loop is even necessary....

        let mut first = true;
        while self.token != term {
            let mut attrs = self.parse_outer_attributes();
            if first {
                let mut tmp = attrs_remaining.clone();
                tmp.push_all(attrs.as_slice());
                attrs = tmp;
                first = false;
            }
            debug!("parse_mod_items: parse_item_or_view_item(attrs={})",
                   attrs);
            match self.parse_item_or_view_item(attrs,
                                               true /* macros allowed */) {
              IoviItem(item) => items.push(item),
              IoviViewItem(view_item) => {
                self.span_fatal(view_item.span,
                                "view items must be declared at the top of \
                                 the module");
              }
              _ => {
                  let token_str = self.this_token_to_string();
                  self.fatal(format!("expected item, found `{}`",
                                     token_str).as_slice())
              }
            }
        }

        if first && attrs_remaining_len > 0u {
            // We parsed attributes for the first item but didn't find it
            let last_span = self.last_span;
            self.span_err(last_span,
                          Parser::expected_item_err(attrs_remaining.as_slice()));
        }

        ast::Mod {
            inner: mk_sp(inner_lo, self.span.lo),
            view_items: view_items,
            items: items
        }
    }

    fn parse_item_const(&mut self, m: Option<Mutability>) -> ItemInfo {
        let id = self.parse_ident();
        self.expect(&token::Colon);
        let ty = self.parse_ty(true);
        self.expect(&token::Eq);
        let e = self.parse_expr();
        self.commit_expr_expecting(&*e, token::Semi);
        let item = match m {
            Some(m) => ItemStatic(ty, m, e),
            None => ItemConst(ty, e),
        };
        (id, item, None)
    }

    /// Parse a `mod <foo> { ... }` or `mod <foo>;` item
    fn parse_item_mod(&mut self, outer_attrs: &[Attribute]) -> ItemInfo {
        let id_span = self.span;
        let id = self.parse_ident();
        if self.token == token::Semi {
            self.bump();
            // This mod is in an external file. Let's go get it!
            let (m, attrs) = self.eval_src_mod(id, outer_attrs, id_span);
            (id, m, Some(attrs))
        } else {
            self.push_mod_path(id, outer_attrs);
            self.expect(&token::OpenDelim(token::Brace));
            let mod_inner_lo = self.span.lo;
            let old_owns_directory = self.owns_directory;
            self.owns_directory = true;
            let (inner, next) = self.parse_inner_attrs_and_next();
            let m = self.parse_mod_items(token::CloseDelim(token::Brace), next, mod_inner_lo);
            self.expect(&token::CloseDelim(token::Brace));
            self.owns_directory = old_owns_directory;
            self.pop_mod_path();
            (id, ItemMod(m), Some(inner))
        }
    }

    fn push_mod_path(&mut self, id: Ident, attrs: &[Attribute]) {
        let default_path = self.id_to_interned_str(id);
        let file_path = match ::attr::first_attr_value_str_by_name(attrs,
                                                                   "path") {
            Some(d) => d,
            None => default_path,
        };
        self.mod_path_stack.push(file_path)
    }

    fn pop_mod_path(&mut self) {
        self.mod_path_stack.pop().unwrap();
    }

    /// Read a module from a source file.
    fn eval_src_mod(&mut self,
                    id: ast::Ident,
                    outer_attrs: &[ast::Attribute],
                    id_sp: Span)
                    -> (ast::Item_, Vec<ast::Attribute> ) {
        let mut prefix = Path::new(self.sess.span_diagnostic.cm.span_to_filename(self.span));
        prefix.pop();
        let mod_path = Path::new(".").join_many(self.mod_path_stack.as_slice());
        let dir_path = prefix.join(&mod_path);
        let mod_string = token::get_ident(id);
        let (file_path, owns_directory) = match ::attr::first_attr_value_str_by_name(
                outer_attrs, "path") {
            Some(d) => (dir_path.join(d), true),
            None => {
                let mod_name = mod_string.get().to_string();
                let default_path_str = format!("{}.rs", mod_name);
                let secondary_path_str = format!("{}/mod.rs", mod_name);
                let default_path = dir_path.join(default_path_str.as_slice());
                let secondary_path = dir_path.join(secondary_path_str.as_slice());
                let default_exists = default_path.exists();
                let secondary_exists = secondary_path.exists();

                if !self.owns_directory {
                    self.span_err(id_sp,
                                  "cannot declare a new module at this location");
                    let this_module = match self.mod_path_stack.last() {
                        Some(name) => name.get().to_string(),
                        None => self.root_module_name.as_ref().unwrap().clone(),
                    };
                    self.span_note(id_sp,
                                   format!("maybe move this module `{0}` \
                                            to its own directory via \
                                            `{0}/mod.rs`",
                                           this_module).as_slice());
                    if default_exists || secondary_exists {
                        self.span_note(id_sp,
                                       format!("... or maybe `use` the module \
                                                `{}` instead of possibly \
                                                redeclaring it",
                                               mod_name).as_slice());
                    }
                    self.abort_if_errors();
                }

                match (default_exists, secondary_exists) {
                    (true, false) => (default_path, false),
                    (false, true) => (secondary_path, true),
                    (false, false) => {
                        self.span_fatal(id_sp,
                                        format!("file not found for module \
                                                 `{}`",
                                                 mod_name).as_slice());
                    }
                    (true, true) => {
                        self.span_fatal(
                            id_sp,
                            format!("file for module `{}` found at both {} \
                                     and {}",
                                    mod_name,
                                    default_path_str,
                                    secondary_path_str).as_slice());
                    }
                }
            }
        };

        self.eval_src_mod_from_path(file_path, owns_directory,
                                    mod_string.get().to_string(), id_sp)
    }

    fn eval_src_mod_from_path(&mut self,
                              path: Path,
                              owns_directory: bool,
                              name: String,
                              id_sp: Span) -> (ast::Item_, Vec<ast::Attribute> ) {
        let mut included_mod_stack = self.sess.included_mod_stack.borrow_mut();
        match included_mod_stack.iter().position(|p| *p == path) {
            Some(i) => {
                let mut err = String::from_str("circular modules: ");
                let len = included_mod_stack.len();
                for p in included_mod_stack.slice(i, len).iter() {
                    err.push_str(p.display().as_maybe_owned().as_slice());
                    err.push_str(" -> ");
                }
                err.push_str(path.display().as_maybe_owned().as_slice());
                self.span_fatal(id_sp, err.as_slice());
            }
            None => ()
        }
        included_mod_stack.push(path.clone());
        drop(included_mod_stack);

        let mut p0 =
            new_sub_parser_from_file(self.sess,
                                     self.cfg.clone(),
                                     &path,
                                     owns_directory,
                                     Some(name),
                                     id_sp);
        let mod_inner_lo = p0.span.lo;
        let (mod_attrs, next) = p0.parse_inner_attrs_and_next();
        let first_item_outer_attrs = next;
        let m0 = p0.parse_mod_items(token::Eof, first_item_outer_attrs, mod_inner_lo);
        self.sess.included_mod_stack.borrow_mut().pop();
        return (ast::ItemMod(m0), mod_attrs);
    }

    /// Parse a function declaration from a foreign module
    fn parse_item_foreign_fn(&mut self, vis: ast::Visibility,
                             attrs: Vec<Attribute>) -> P<ForeignItem> {
        let lo = self.span.lo;
        self.expect_keyword(keywords::Fn);

        let (ident, mut generics) = self.parse_fn_header();
        let decl = self.parse_fn_decl(true);
        self.parse_where_clause(&mut generics);
        let hi = self.span.hi;
        self.expect(&token::Semi);
        P(ast::ForeignItem {
            ident: ident,
            attrs: attrs,
            node: ForeignItemFn(decl, generics),
            id: ast::DUMMY_NODE_ID,
            span: mk_sp(lo, hi),
            vis: vis
        })
    }

    /// Parse a static item from a foreign module
    fn parse_item_foreign_static(&mut self, vis: ast::Visibility,
                                 attrs: Vec<Attribute>) -> P<ForeignItem> {
        let lo = self.span.lo;

        self.expect_keyword(keywords::Static);
        let mutbl = self.eat_keyword(keywords::Mut);

        let ident = self.parse_ident();
        self.expect(&token::Colon);
        let ty = self.parse_ty(true);
        let hi = self.span.hi;
        self.expect(&token::Semi);
        P(ForeignItem {
            ident: ident,
            attrs: attrs,
            node: ForeignItemStatic(ty, mutbl),
            id: ast::DUMMY_NODE_ID,
            span: mk_sp(lo, hi),
            vis: vis
        })
    }

    /// Parse safe/unsafe and fn
    fn parse_fn_style(&mut self) -> FnStyle {
        if self.eat_keyword(keywords::Fn) { NormalFn }
        else if self.eat_keyword(keywords::Unsafe) {
            self.expect_keyword(keywords::Fn);
            UnsafeFn
        }
        else { self.unexpected(); }
    }


    /// At this point, this is essentially a wrapper for
    /// parse_foreign_items.
    fn parse_foreign_mod_items(&mut self,
                               abi: abi::Abi,
                               first_item_attrs: Vec<Attribute> )
                               -> ForeignMod {
        let ParsedItemsAndViewItems {
            attrs_remaining,
            view_items,
            items: _,
            foreign_items,
        } = self.parse_foreign_items(first_item_attrs, true);
        if !attrs_remaining.is_empty() {
            let last_span = self.last_span;
            self.span_err(last_span,
                          Parser::expected_item_err(attrs_remaining.as_slice()));
        }
        assert!(self.token == token::CloseDelim(token::Brace));
        ast::ForeignMod {
            abi: abi,
            view_items: view_items,
            items: foreign_items
        }
    }

    /// Parse extern crate links
    ///
    /// # Example
    ///
    /// extern crate url;
    /// extern crate foo = "bar"; //deprecated
    /// extern crate "bar" as foo;
    fn parse_item_extern_crate(&mut self,
                                lo: BytePos,
                                visibility: Visibility,
                                attrs: Vec<Attribute> )
                                -> ItemOrViewItem {

        let span = self.span;
        let (maybe_path, ident) = match self.token {
            token::Ident(..) => {
                let the_ident = self.parse_ident();
                let path = if self.eat(&token::Eq) {
                    let path = self.parse_str();
                    let span = self.span;
                    self.obsolete(span, ObsoleteExternCrateRenaming);
                    Some(path)
                } else if self.eat_keyword(keywords::As) {
                    // skip the ident if there is one
                    if self.token.is_ident() { self.bump(); }

                    self.span_err(span,
                                  format!("expected `;`, found `as`; perhaps you meant \
                                          to enclose the crate name `{}` in a string?",
                                          the_ident.as_str()).as_slice());
                    None
                } else {
                    None
                };
                self.expect(&token::Semi);
                (path, the_ident)
            },
            token::LitStr(..) | token::LitStrRaw(..) => {
                let path = self.parse_str();
                self.expect_keyword(keywords::As);
                let the_ident = self.parse_ident();
                self.expect(&token::Semi);
                (Some(path), the_ident)
            },
            _ => {
                let span = self.span;
                let token_str = self.this_token_to_string();
                self.span_fatal(span,
                                format!("expected extern crate name but \
                                         found `{}`",
                                        token_str).as_slice());
            }
        };

        IoviViewItem(ast::ViewItem {
                node: ViewItemExternCrate(ident, maybe_path, ast::DUMMY_NODE_ID),
                attrs: attrs,
                vis: visibility,
                span: mk_sp(lo, self.last_span.hi)
            })
    }

    /// Parse `extern` for foreign ABIs
    /// modules.
    ///
    /// `extern` is expected to have been
    /// consumed before calling this method
    ///
    /// # Examples:
    ///
    /// extern "C" {}
    /// extern {}
    fn parse_item_foreign_mod(&mut self,
                              lo: BytePos,
                              opt_abi: Option<abi::Abi>,
                              visibility: Visibility,
                              attrs: Vec<Attribute> )
                              -> ItemOrViewItem {

        self.expect(&token::OpenDelim(token::Brace));

        let abi = opt_abi.unwrap_or(abi::C);

        let (inner, next) = self.parse_inner_attrs_and_next();
        let m = self.parse_foreign_mod_items(abi, next);
        self.expect(&token::CloseDelim(token::Brace));

        let last_span = self.last_span;
        let item = self.mk_item(lo,
                                last_span.hi,
                                special_idents::invalid,
                                ItemForeignMod(m),
                                visibility,
                                maybe_append(attrs, Some(inner)));
        return IoviItem(item);
    }

    /// Parse type Foo = Bar;
    fn parse_item_type(&mut self) -> ItemInfo {
        let ident = self.parse_ident();
        let mut tps = self.parse_generics();
        self.parse_where_clause(&mut tps);
        self.expect(&token::Eq);
        let ty = self.parse_ty(true);
        self.expect(&token::Semi);
        (ident, ItemTy(ty, tps), None)
    }

    /// Parse a structure-like enum variant definition
    /// this should probably be renamed or refactored...
    fn parse_struct_def(&mut self) -> P<StructDef> {
        let mut fields: Vec<StructField> = Vec::new();
        while self.token != token::CloseDelim(token::Brace) {
            fields.push(self.parse_struct_decl_field());
        }
        self.bump();

        P(StructDef {
            fields: fields,
            ctor_id: None,
        })
    }

    /// Parse the part of an "enum" decl following the '{'
    fn parse_enum_def(&mut self, _generics: &ast::Generics) -> EnumDef {
        let mut variants = Vec::new();
        let mut all_nullary = true;
        let mut any_disr = None;
        while self.token != token::CloseDelim(token::Brace) {
            let variant_attrs = self.parse_outer_attributes();
            let vlo = self.span.lo;

            let vis = self.parse_visibility();

            let ident;
            let kind;
            let mut args = Vec::new();
            let mut disr_expr = None;
            ident = self.parse_ident();
            if self.eat(&token::OpenDelim(token::Brace)) {
                // Parse a struct variant.
                all_nullary = false;
                kind = StructVariantKind(self.parse_struct_def());
            } else if self.token == token::OpenDelim(token::Paren) {
                all_nullary = false;
                let arg_tys = self.parse_enum_variant_seq(
                    &token::OpenDelim(token::Paren),
                    &token::CloseDelim(token::Paren),
                    seq_sep_trailing_allowed(token::Comma),
                    |p| p.parse_ty(true)
                );
                for ty in arg_tys.into_iter() {
                    args.push(ast::VariantArg {
                        ty: ty,
                        id: ast::DUMMY_NODE_ID,
                    });
                }
                kind = TupleVariantKind(args);
            } else if self.eat(&token::Eq) {
                disr_expr = Some(self.parse_expr());
                any_disr = disr_expr.as_ref().map(|expr| expr.span);
                kind = TupleVariantKind(args);
            } else {
                kind = TupleVariantKind(Vec::new());
            }

            let vr = ast::Variant_ {
                name: ident,
                attrs: variant_attrs,
                kind: kind,
                id: ast::DUMMY_NODE_ID,
                disr_expr: disr_expr,
                vis: vis,
            };
            variants.push(P(spanned(vlo, self.last_span.hi, vr)));

            if !self.eat(&token::Comma) { break; }
        }
        self.expect(&token::CloseDelim(token::Brace));
        match any_disr {
            Some(disr_span) if !all_nullary =>
                self.span_err(disr_span,
                    "discriminator values can only be used with a c-like enum"),
            _ => ()
        }

        ast::EnumDef { variants: variants }
    }

    /// Parse an "enum" declaration
    fn parse_item_enum(&mut self) -> ItemInfo {
        let id = self.parse_ident();
        let mut generics = self.parse_generics();
        self.parse_where_clause(&mut generics);
        self.expect(&token::OpenDelim(token::Brace));

        let enum_definition = self.parse_enum_def(&generics);
        (id, ItemEnum(enum_definition, generics), None)
    }

    fn fn_expr_lookahead(tok: &token::Token) -> bool {
        match *tok {
          token::OpenDelim(token::Paren) | token::At | token::Tilde | token::BinOp(_) => true,
          _ => false
        }
    }

    /// Parses a string as an ABI spec on an extern type or module. Consumes
    /// the `extern` keyword, if one is found.
    fn parse_opt_abi(&mut self) -> Option<abi::Abi> {
        match self.token {
            token::LitStr(s) | token::LitStrRaw(s, _) => {
                self.bump();
                let the_string = s.as_str();
                match abi::lookup(the_string) {
                    Some(abi) => Some(abi),
                    None => {
                        let last_span = self.last_span;
                        self.span_err(
                            last_span,
                            format!("illegal ABI: expected one of [{}], \
                                     found `{}`",
                                    abi::all_names().connect(", "),
                                    the_string).as_slice());
                        None
                    }
                }
            }

            _ => None,
        }
    }

    /// Parse one of the items or view items allowed by the
    /// flags; on failure, return IoviNone.
    /// NB: this function no longer parses the items inside an
    /// extern crate.
    fn parse_item_or_view_item(&mut self,
                               attrs: Vec<Attribute> ,
                               macros_allowed: bool)
                               -> ItemOrViewItem {
        let nt_item = match self.token {
            token::Interpolated(token::NtItem(ref item)) => {
                Some((**item).clone())
            }
            _ => None
        };
        match nt_item {
            Some(mut item) => {
                self.bump();
                let mut attrs = attrs;
                mem::swap(&mut item.attrs, &mut attrs);
                item.attrs.extend(attrs.into_iter());
                return IoviItem(P(item));
            }
            None => {}
        }

        let lo = self.span.lo;

        let visibility = self.parse_visibility();

        // must be a view item:
        if self.eat_keyword(keywords::Use) {
            // USE ITEM (IoviViewItem)
            let view_item = self.parse_use();
            self.expect(&token::Semi);
            return IoviViewItem(ast::ViewItem {
                node: view_item,
                attrs: attrs,
                vis: visibility,
                span: mk_sp(lo, self.last_span.hi)
            });
        }
        // either a view item or an item:
        if self.eat_keyword(keywords::Extern) {
            let next_is_mod = self.eat_keyword(keywords::Mod);

            if next_is_mod || self.eat_keyword(keywords::Crate) {
                if next_is_mod {
                    let last_span = self.last_span;
                    self.span_err(mk_sp(lo, last_span.hi),
                                 format!("`extern mod` is obsolete, use \
                                          `extern crate` instead \
                                          to refer to external \
                                          crates.").as_slice())
                }
                return self.parse_item_extern_crate(lo, visibility, attrs);
            }

            let opt_abi = self.parse_opt_abi();

            if self.eat_keyword(keywords::Fn) {
                // EXTERN FUNCTION ITEM
                let abi = opt_abi.unwrap_or(abi::C);
                let (ident, item_, extra_attrs) =
                    self.parse_item_fn(NormalFn, abi);
                let last_span = self.last_span;
                let item = self.mk_item(lo,
                                        last_span.hi,
                                        ident,
                                        item_,
                                        visibility,
                                        maybe_append(attrs, extra_attrs));
                return IoviItem(item);
            } else if self.token == token::OpenDelim(token::Brace) {
                return self.parse_item_foreign_mod(lo, opt_abi, visibility, attrs);
            }

            let span = self.span;
            let token_str = self.this_token_to_string();
            self.span_fatal(span,
                            format!("expected `{}` or `fn`, found `{}`", "{",
                                    token_str).as_slice());
        }

        if self.eat_keyword(keywords::Virtual) {
            let span = self.span;
            self.span_err(span, "`virtual` structs have been removed from the language");
        }

        // the rest are all guaranteed to be items:
        if self.token.is_keyword(keywords::Static) {
            // STATIC ITEM
            self.bump();
            let m = if self.eat_keyword(keywords::Mut) {MutMutable} else {MutImmutable};
            let (ident, item_, extra_attrs) = self.parse_item_const(Some(m));
            let last_span = self.last_span;
            let item = self.mk_item(lo,
                                    last_span.hi,
                                    ident,
                                    item_,
                                    visibility,
                                    maybe_append(attrs, extra_attrs));
            return IoviItem(item);
        }
        if self.token.is_keyword(keywords::Const) {
            // CONST ITEM
            self.bump();
            if self.eat_keyword(keywords::Mut) {
                let last_span = self.last_span;
                self.span_err(last_span, "const globals cannot be mutable, \
                                          did you mean to declare a static?");
            }
            let (ident, item_, extra_attrs) = self.parse_item_const(None);
            let last_span = self.last_span;
            let item = self.mk_item(lo,
                                    last_span.hi,
                                    ident,
                                    item_,
                                    visibility,
                                    maybe_append(attrs, extra_attrs));
            return IoviItem(item);
        }
        if self.token.is_keyword(keywords::Fn) &&
                self.look_ahead(1, |f| !Parser::fn_expr_lookahead(f)) {
            // FUNCTION ITEM
            self.bump();
            let (ident, item_, extra_attrs) =
                self.parse_item_fn(NormalFn, abi::Rust);
            let last_span = self.last_span;
            let item = self.mk_item(lo,
                                    last_span.hi,
                                    ident,
                                    item_,
                                    visibility,
                                    maybe_append(attrs, extra_attrs));
            return IoviItem(item);
        }
        if self.token.is_keyword(keywords::Unsafe)
            && self.look_ahead(1u, |t| *t != token::OpenDelim(token::Brace)) {
            // UNSAFE FUNCTION ITEM
            self.bump();
            let abi = if self.eat_keyword(keywords::Extern) {
                self.parse_opt_abi().unwrap_or(abi::C)
            } else {
                abi::Rust
            };
            self.expect_keyword(keywords::Fn);
            let (ident, item_, extra_attrs) =
                self.parse_item_fn(UnsafeFn, abi);
            let last_span = self.last_span;
            let item = self.mk_item(lo,
                                    last_span.hi,
                                    ident,
                                    item_,
                                    visibility,
                                    maybe_append(attrs, extra_attrs));
            return IoviItem(item);
        }
        if self.eat_keyword(keywords::Mod) {
            // MODULE ITEM
            let (ident, item_, extra_attrs) =
                self.parse_item_mod(attrs.as_slice());
            let last_span = self.last_span;
            let item = self.mk_item(lo,
                                    last_span.hi,
                                    ident,
                                    item_,
                                    visibility,
                                    maybe_append(attrs, extra_attrs));
            return IoviItem(item);
        }
        if self.eat_keyword(keywords::Type) {
            // TYPE ITEM
            let (ident, item_, extra_attrs) = self.parse_item_type();
            let last_span = self.last_span;
            let item = self.mk_item(lo,
                                    last_span.hi,
                                    ident,
                                    item_,
                                    visibility,
                                    maybe_append(attrs, extra_attrs));
            return IoviItem(item);
        }
        if self.eat_keyword(keywords::Enum) {
            // ENUM ITEM
            let (ident, item_, extra_attrs) = self.parse_item_enum();
            let last_span = self.last_span;
            let item = self.mk_item(lo,
                                    last_span.hi,
                                    ident,
                                    item_,
                                    visibility,
                                    maybe_append(attrs, extra_attrs));
            return IoviItem(item);
        }
        if self.eat_keyword(keywords::Trait) {
            // TRAIT ITEM
            let (ident, item_, extra_attrs) = self.parse_item_trait();
            let last_span = self.last_span;
            let item = self.mk_item(lo,
                                    last_span.hi,
                                    ident,
                                    item_,
                                    visibility,
                                    maybe_append(attrs, extra_attrs));
            return IoviItem(item);
        }
        if self.eat_keyword(keywords::Impl) {
            // IMPL ITEM
            let (ident, item_, extra_attrs) = self.parse_item_impl();
            let last_span = self.last_span;
            let item = self.mk_item(lo,
                                    last_span.hi,
                                    ident,
                                    item_,
                                    visibility,
                                    maybe_append(attrs, extra_attrs));
            return IoviItem(item);
        }
        if self.eat_keyword(keywords::Struct) {
            // STRUCT ITEM
            let (ident, item_, extra_attrs) = self.parse_item_struct();
            let last_span = self.last_span;
            let item = self.mk_item(lo,
                                    last_span.hi,
                                    ident,
                                    item_,
                                    visibility,
                                    maybe_append(attrs, extra_attrs));
            return IoviItem(item);
        }
        self.parse_macro_use_or_failure(attrs,macros_allowed,lo,visibility)
    }

    /// Parse a foreign item; on failure, return IoviNone.
    fn parse_foreign_item(&mut self,
                          attrs: Vec<Attribute> ,
                          macros_allowed: bool)
                          -> ItemOrViewItem {
        maybe_whole!(iovi self, NtItem);
        let lo = self.span.lo;

        let visibility = self.parse_visibility();

        if self.token.is_keyword(keywords::Static) {
            // FOREIGN STATIC ITEM
            let item = self.parse_item_foreign_static(visibility, attrs);
            return IoviForeignItem(item);
        }
        if self.token.is_keyword(keywords::Fn) || self.token.is_keyword(keywords::Unsafe) {
            // FOREIGN FUNCTION ITEM
            let item = self.parse_item_foreign_fn(visibility, attrs);
            return IoviForeignItem(item);
        }
        self.parse_macro_use_or_failure(attrs,macros_allowed,lo,visibility)
    }

    /// This is the fall-through for parsing items.
    fn parse_macro_use_or_failure(
        &mut self,
        attrs: Vec<Attribute> ,
        macros_allowed: bool,
        lo: BytePos,
        visibility: Visibility
    ) -> ItemOrViewItem {
        if macros_allowed && !self.token.is_any_keyword()
                && self.look_ahead(1, |t| *t == token::Not)
                && (self.look_ahead(2, |t| t.is_plain_ident())
                    || self.look_ahead(2, |t| *t == token::OpenDelim(token::Paren))
                    || self.look_ahead(2, |t| *t == token::OpenDelim(token::Brace))) {
            // MACRO INVOCATION ITEM

            // item macro.
            let pth = self.parse_path(NoTypesAllowed).path;
            self.expect(&token::Not);

            // a 'special' identifier (like what `macro_rules!` uses)
            // is optional. We should eventually unify invoc syntax
            // and remove this.
            let id = if self.token.is_plain_ident() {
                self.parse_ident()
            } else {
                token::special_idents::invalid // no special identifier
            };
            // eat a matched-delimiter token tree:
            let delim = self.expect_open_delim();
            let tts = self.parse_seq_to_end(&token::CloseDelim(delim),
                                            seq_sep_none(),
                                            |p| p.parse_token_tree());
            // single-variant-enum... :
            let m = ast::MacInvocTT(pth, tts, EMPTY_CTXT);
            let m: ast::Mac = codemap::Spanned { node: m,
                                             span: mk_sp(self.span.lo,
                                                         self.span.hi) };
            let item_ = ItemMac(m);
            let last_span = self.last_span;
            let item = self.mk_item(lo,
                                    last_span.hi,
                                    id,
                                    item_,
                                    visibility,
                                    attrs);
            return IoviItem(item);
        }

        // FAILURE TO PARSE ITEM
        if visibility != Inherited {
            let mut s = String::from_str("unmatched visibility `");
            if visibility == Public {
                s.push_str("pub")
            } else {
                s.push_str("priv")
            }
            s.push('`');
            let last_span = self.last_span;
            self.span_fatal(last_span, s.as_slice());
        }
        return IoviNone(attrs);
    }

    pub fn parse_item_with_outer_attributes(&mut self) -> Option<P<Item>> {
        let attrs = self.parse_outer_attributes();
        self.parse_item(attrs)
    }

    pub fn parse_item(&mut self, attrs: Vec<Attribute>) -> Option<P<Item>> {
        match self.parse_item_or_view_item(attrs, true) {
            IoviNone(_) => None,
            IoviViewItem(_) =>
                self.fatal("view items are not allowed here"),
            IoviForeignItem(_) =>
                self.fatal("foreign items are not allowed here"),
            IoviItem(item) => Some(item)
        }
    }

    /// Parse, e.g., "use a::b::{z,y}"
    fn parse_use(&mut self) -> ViewItem_ {
        return ViewItemUse(self.parse_view_path());
    }


    /// Matches view_path : MOD? IDENT EQ non_global_path
    /// | MOD? non_global_path MOD_SEP LBRACE RBRACE
    /// | MOD? non_global_path MOD_SEP LBRACE ident_seq RBRACE
    /// | MOD? non_global_path MOD_SEP STAR
    /// | MOD? non_global_path
    fn parse_view_path(&mut self) -> P<ViewPath> {
        let lo = self.span.lo;

        if self.token == token::OpenDelim(token::Brace) {
            // use {foo,bar}
            let idents = self.parse_unspanned_seq(
                &token::OpenDelim(token::Brace),
                &token::CloseDelim(token::Brace),
                seq_sep_trailing_allowed(token::Comma),
                |p| p.parse_path_list_item());
            let path = ast::Path {
                span: mk_sp(lo, self.span.hi),
                global: false,
                segments: Vec::new()
            };
            return P(spanned(lo, self.span.hi,
                             ViewPathList(path, idents, ast::DUMMY_NODE_ID)));
        }

        let first_ident = self.parse_ident();
        let mut path = vec!(first_ident);
        match self.token {
          token::Eq => {
            // x = foo::bar
            self.bump();
            let path_lo = self.span.lo;
            path = vec!(self.parse_ident());
            while self.token == token::ModSep {
                self.bump();
                let id = self.parse_ident();
                path.push(id);
            }
            let span = mk_sp(path_lo, self.span.hi);
            self.obsolete(span, ObsoleteImportRenaming);
            let path = ast::Path {
                span: span,
                global: false,
                segments: path.into_iter().map(|identifier| {
                    ast::PathSegment {
                        identifier: identifier,
                        lifetimes: Vec::new(),
                        types: OwnedSlice::empty(),
                    }
                }).collect()
            };
            return P(spanned(lo, self.span.hi,
                             ViewPathSimple(first_ident, path,
                                           ast::DUMMY_NODE_ID)));
          }

          token::ModSep => {
            // foo::bar or foo::{a,b,c} or foo::*
            while self.token == token::ModSep {
                self.bump();

                match self.token {
                  token::Ident(i, _) => {
                    self.bump();
                    path.push(i);
                  }

                  // foo::bar::{a,b,c}
                  token::OpenDelim(token::Brace) => {
                    let idents = self.parse_unspanned_seq(
                        &token::OpenDelim(token::Brace),
                        &token::CloseDelim(token::Brace),
                        seq_sep_trailing_allowed(token::Comma),
                        |p| p.parse_path_list_item()
                    );
                    let path = ast::Path {
                        span: mk_sp(lo, self.span.hi),
                        global: false,
                        segments: path.into_iter().map(|identifier| {
                            ast::PathSegment {
                                identifier: identifier,
                                lifetimes: Vec::new(),
                                types: OwnedSlice::empty(),
                            }
                        }).collect()
                    };
                    return P(spanned(lo, self.span.hi,
                                     ViewPathList(path, idents, ast::DUMMY_NODE_ID)));
                  }

                  // foo::bar::*
                  token::BinOp(token::Star) => {
                    self.bump();
                    let path = ast::Path {
                        span: mk_sp(lo, self.span.hi),
                        global: false,
                        segments: path.into_iter().map(|identifier| {
                            ast::PathSegment {
                                identifier: identifier,
                                lifetimes: Vec::new(),
                                types: OwnedSlice::empty(),
                            }
                        }).collect()
                    };
                    return P(spanned(lo, self.span.hi,
                                     ViewPathGlob(path, ast::DUMMY_NODE_ID)));
                  }

                  _ => break
                }
            }
          }
          _ => ()
        }
        let mut rename_to = path[path.len() - 1u];
        let path = ast::Path {
            span: mk_sp(lo, self.span.hi),
            global: false,
            segments: path.into_iter().map(|identifier| {
                ast::PathSegment {
                    identifier: identifier,
                    lifetimes: Vec::new(),
                    types: OwnedSlice::empty(),
                }
            }).collect()
        };
        if self.eat_keyword(keywords::As) {
            rename_to = self.parse_ident()
        }
        P(spanned(lo, self.last_span.hi,
                  ViewPathSimple(rename_to, path, ast::DUMMY_NODE_ID)))
    }

    /// Parses a sequence of items. Stops when it finds program
    /// text that can't be parsed as an item
    /// - mod_items uses extern_mod_allowed = true
    /// - block_tail_ uses extern_mod_allowed = false
    fn parse_items_and_view_items(&mut self,
                                  first_item_attrs: Vec<Attribute> ,
                                  mut extern_mod_allowed: bool,
                                  macros_allowed: bool)
                                  -> ParsedItemsAndViewItems {
        let mut attrs = first_item_attrs;
        attrs.push_all(self.parse_outer_attributes().as_slice());
        // First, parse view items.
        let mut view_items : Vec<ast::ViewItem> = Vec::new();
        let mut items = Vec::new();

        // I think this code would probably read better as a single
        // loop with a mutable three-state-variable (for extern crates,
        // view items, and regular items) ... except that because
        // of macros, I'd like to delay that entire check until later.
        loop {
            match self.parse_item_or_view_item(attrs, macros_allowed) {
                IoviNone(attrs) => {
                    return ParsedItemsAndViewItems {
                        attrs_remaining: attrs,
                        view_items: view_items,
                        items: items,
                        foreign_items: Vec::new()
                    }
                }
                IoviViewItem(view_item) => {
                    match view_item.node {
                        ViewItemUse(..) => {
                            // `extern crate` must precede `use`.
                            extern_mod_allowed = false;
                        }
                        ViewItemExternCrate(..) if !extern_mod_allowed => {
                            self.span_err(view_item.span,
                                          "\"extern crate\" declarations are \
                                           not allowed here");
                        }
                        ViewItemExternCrate(..) => {}
                    }
                    view_items.push(view_item);
                }
                IoviItem(item) => {
                    items.push(item);
                    attrs = self.parse_outer_attributes();
                    break;
                }
                IoviForeignItem(_) => {
                    panic!();
                }
            }
            attrs = self.parse_outer_attributes();
        }

        // Next, parse items.
        loop {
            match self.parse_item_or_view_item(attrs, macros_allowed) {
                IoviNone(returned_attrs) => {
                    attrs = returned_attrs;
                    break
                }
                IoviViewItem(view_item) => {
                    attrs = self.parse_outer_attributes();
                    self.span_err(view_item.span,
                                  "`use` and `extern crate` declarations must precede items");
                }
                IoviItem(item) => {
                    attrs = self.parse_outer_attributes();
                    items.push(item)
                }
                IoviForeignItem(_) => {
                    panic!();
                }
            }
        }

        ParsedItemsAndViewItems {
            attrs_remaining: attrs,
            view_items: view_items,
            items: items,
            foreign_items: Vec::new()
        }
    }

    /// Parses a sequence of foreign items. Stops when it finds program
    /// text that can't be parsed as an item
    fn parse_foreign_items(&mut self, first_item_attrs: Vec<Attribute> ,
                           macros_allowed: bool)
        -> ParsedItemsAndViewItems {
        let mut attrs = first_item_attrs;
        attrs.push_all(self.parse_outer_attributes().as_slice());
        let mut foreign_items = Vec::new();
        loop {
            match self.parse_foreign_item(attrs, macros_allowed) {
                IoviNone(returned_attrs) => {
                    if self.token == token::CloseDelim(token::Brace) {
                        attrs = returned_attrs;
                        break
                    }
                    self.unexpected();
                },
                IoviViewItem(view_item) => {
                    // I think this can't occur:
                    self.span_err(view_item.span,
                                  "`use` and `extern crate` declarations must precede items");
                }
                IoviItem(item) => {
                    // FIXME #5668: this will occur for a macro invocation:
                    self.span_fatal(item.span, "macros cannot expand to foreign items");
                }
                IoviForeignItem(foreign_item) => {
                    foreign_items.push(foreign_item);
                }
            }
            attrs = self.parse_outer_attributes();
        }

        ParsedItemsAndViewItems {
            attrs_remaining: attrs,
            view_items: Vec::new(),
            items: Vec::new(),
            foreign_items: foreign_items
        }
    }

    /// Parses a source module as a crate. This is the main
    /// entry point for the parser.
    pub fn parse_crate_mod(&mut self) -> Crate {
        let lo = self.span.lo;
        // parse the crate's inner attrs, maybe (oops) one
        // of the attrs of an item:
        let (inner, next) = self.parse_inner_attrs_and_next();
        let first_item_outer_attrs = next;
        // parse the items inside the crate:
        let m = self.parse_mod_items(token::Eof, first_item_outer_attrs, lo);

        ast::Crate {
            module: m,
            attrs: inner,
            config: self.cfg.clone(),
            span: mk_sp(lo, self.span.lo),
            exported_macros: Vec::new(),
        }
    }

    pub fn parse_optional_str(&mut self)
                              -> Option<(InternedString, ast::StrStyle)> {
        let (s, style) = match self.token {
            token::LitStr(s) => (self.id_to_interned_str(s.ident()), ast::CookedStr),
            token::LitStrRaw(s, n) => {
                (self.id_to_interned_str(s.ident()), ast::RawStr(n))
            }
            _ => return None
        };
        self.bump();
        Some((s, style))
    }

    pub fn parse_str(&mut self) -> (InternedString, StrStyle) {
        match self.parse_optional_str() {
            Some(s) => { s }
            _ =>  self.fatal("expected string literal")
        }
    }
}
<|MERGE_RESOLUTION|>--- conflicted
+++ resolved
@@ -2749,8 +2749,7 @@
                 // Support `box() EXPR` as the default.
                 if !self.eat(&token::CloseDelim(token::Paren)) {
                     let place = self.parse_expr();
-<<<<<<< HEAD
-                    self.expect(&token::RParen);
+                    self.expect(&token::CloseDelim(token::Paren));
                     // Give a suggestion to use `box()` when a parenthesised expression is used
                     if !self.token.can_begin_expr() {
                         let span = self.span;
@@ -2763,9 +2762,6 @@
                                        "perhaps you meant `box() (foo)` instead?");
                         self.abort_if_errors();
                     }
-=======
-                    self.expect(&token::CloseDelim(token::Paren));
->>>>>>> 98a4770a
                     let subexpression = self.parse_prefix_expr();
                     hi = subexpression.span.hi;
                     ex = ExprBox(place, subexpression);
