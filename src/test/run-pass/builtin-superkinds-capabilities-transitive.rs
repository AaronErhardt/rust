--- conflicted
+++ resolved
@@ -14,11 +14,7 @@
 // a Send. Basically this just makes sure rustc is using
 // each_bound_trait_and_supertraits in type_contents correctly.
 
-<<<<<<< HEAD
-use std::comm::{channel, Sender};
-=======
 use std::sync::mpsc::{channel, Sender};
->>>>>>> bc83a009
 
 trait Bar : Send { }
 trait Foo : Bar { }
