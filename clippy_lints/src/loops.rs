use itertools::Itertools;
use reexport::*;
use rustc::hir::*;
use rustc::hir::def::Def;
use rustc::hir::def_id;
use rustc::hir::intravisit::{walk_block, walk_decl, walk_expr, walk_pat, walk_stmt, NestedVisitorMap, Visitor};
use rustc::hir::map::Node::{NodeBlock, NodeExpr, NodeStmt};
use rustc::lint::*;
use rustc::middle::const_val::ConstVal;
use rustc::middle::region;
// use rustc::middle::region::CodeExtent;
use rustc::middle::expr_use_visitor::*;
use rustc::middle::mem_categorization::Categorization;
use rustc::middle::mem_categorization::cmt;
use rustc::ty::{self, Ty};
use rustc::ty::subst::{Subst, Substs};
use rustc_const_eval::ConstContext;
use std::collections::{HashMap, HashSet};
use std::iter::{once, Iterator};
use syntax::ast;
use syntax::codemap::Span;
use utils::sugg;
use utils::const_to_u64;

use utils::{get_enclosing_block, get_parent_expr, higher, in_external_macro, is_integer_literal, is_refutable,
            last_path_segment, match_trait_method, match_type, match_var, multispan_sugg, snippet, snippet_opt,
            span_help_and_lint, span_lint, span_lint_and_sugg, span_lint_and_then};
use utils::paths;

/// **What it does:** Checks for for-loops that manually copy items between
/// slices that could be optimized by having a memcpy.
///
/// **Why is this bad?** It is not as fast as a memcpy.
///
/// **Known problems:** None.
///
/// **Example:**
/// ```rust
/// for i in 0..src.len() {
///     dst[i + 64] = src[i];
/// }
/// ```
declare_lint! {
    pub MANUAL_MEMCPY,
    Warn,
    "manually copying items between slices"
}

/// **What it does:** Checks for looping over the range of `0..len` of some
/// collection just to get the values by index.
///
/// **Why is this bad?** Just iterating the collection itself makes the intent
/// more clear and is probably faster.
///
/// **Known problems:** None.
///
/// **Example:**
/// ```rust
/// for i in 0..vec.len() {
///     println!("{}", vec[i]);
/// }
/// ```
declare_lint! {
    pub NEEDLESS_RANGE_LOOP,
    Warn,
    "for-looping over a range of indices where an iterator over items would do"
}

/// **What it does:** Checks for loops on `x.iter()` where `&x` will do, and
/// suggests the latter.
///
/// **Why is this bad?** Readability.
///
/// **Known problems:** False negatives. We currently only warn on some known
/// types.
///
/// **Example:**
/// ```rust
/// // with `y` a `Vec` or slice:
/// for x in y.iter() { .. }
/// ```
declare_lint! {
    pub EXPLICIT_ITER_LOOP,
    Warn,
    "for-looping over `_.iter()` or `_.iter_mut()` when `&_` or `&mut _` would do"
}

/// **What it does:** Checks for loops on `y.into_iter()` where `y` will do, and
/// suggests the latter.
///
/// **Why is this bad?** Readability.
///
/// **Known problems:** None
///
/// **Example:**
/// ```rust
/// // with `y` a `Vec` or slice:
/// for x in y.into_iter() { .. }
/// ```
declare_lint! {
    pub EXPLICIT_INTO_ITER_LOOP,
    Warn,
    "for-looping over `_.into_iter()` when `_` would do"
}

/// **What it does:** Checks for loops on `x.next()`.
///
/// **Why is this bad?** `next()` returns either `Some(value)` if there was a
/// value, or `None` otherwise. The insidious thing is that `Option<_>`
/// implements `IntoIterator`, so that possibly one value will be iterated,
/// leading to some hard to find bugs. No one will want to write such code
/// [except to win an Underhanded Rust
/// Contest](https://www.reddit.
/// com/r/rust/comments/3hb0wm/underhanded_rust_contest/cu5yuhr).
///
/// **Known problems:** None.
///
/// **Example:**
/// ```rust
/// for x in y.next() { .. }
/// ```
declare_lint! {
    pub ITER_NEXT_LOOP,
    Warn,
    "for-looping over `_.next()` which is probably not intended"
}

/// **What it does:** Checks for `for` loops over `Option` values.
///
/// **Why is this bad?** Readability. This is more clearly expressed as an `if
/// let`.
///
/// **Known problems:** None.
///
/// **Example:**
/// ```rust
/// for x in option { .. }
/// ```
///
/// This should be
/// ```rust
/// if let Some(x) = option { .. }
/// ```
declare_lint! {
    pub FOR_LOOP_OVER_OPTION,
    Warn,
    "for-looping over an `Option`, which is more clearly expressed as an `if let`"
}

/// **What it does:** Checks for `for` loops over `Result` values.
///
/// **Why is this bad?** Readability. This is more clearly expressed as an `if
/// let`.
///
/// **Known problems:** None.
///
/// **Example:**
/// ```rust
/// for x in result { .. }
/// ```
///
/// This should be
/// ```rust
/// if let Ok(x) = result { .. }
/// ```
declare_lint! {
    pub FOR_LOOP_OVER_RESULT,
    Warn,
    "for-looping over a `Result`, which is more clearly expressed as an `if let`"
}

/// **What it does:** Detects `loop + match` combinations that are easier
/// written as a `while let` loop.
///
/// **Why is this bad?** The `while let` loop is usually shorter and more
/// readable.
///
/// **Known problems:** Sometimes the wrong binding is displayed (#383).
///
/// **Example:**
/// ```rust
/// loop {
///     let x = match y {
///         Some(x) => x,
///         None => break,
///     }
///     // .. do something with x
/// }
/// // is easier written as
/// while let Some(x) = y {
///     // .. do something with x
/// }
/// ```
declare_lint! {
    pub WHILE_LET_LOOP,
    Warn,
    "`loop { if let { ... } else break }`, which can be written as a `while let` loop"
}

/// **What it does:** Checks for using `collect()` on an iterator without using
/// the result.
///
/// **Why is this bad?** It is more idiomatic to use a `for` loop over the
/// iterator instead.
///
/// **Known problems:** None.
///
/// **Example:**
/// ```rust
/// vec.iter().map(|x| /* some operation returning () */).collect::<Vec<_>>();
/// ```
declare_lint! {
    pub UNUSED_COLLECT,
    Warn,
    "`collect()`ing an iterator without using the result; this is usually better \
     written as a for loop"
}

/// **What it does:** Checks for loops over ranges `x..y` where both `x` and `y`
/// are constant and `x` is greater or equal to `y`, unless the range is
/// reversed or has a negative `.step_by(_)`.
///
/// **Why is it bad?** Such loops will either be skipped or loop until
/// wrap-around (in debug code, this may `panic!()`). Both options are probably
/// not intended.
///
/// **Known problems:** The lint cannot catch loops over dynamically defined
/// ranges. Doing this would require simulating all possible inputs and code
/// paths through the program, which would be complex and error-prone.
///
/// **Example:**
/// ```rust
/// for x in 5..10-5 { .. } // oops, stray `-`
/// ```
declare_lint! {
    pub REVERSE_RANGE_LOOP,
    Warn,
    "iteration over an empty range, such as `10..0` or `5..5`"
}

/// **What it does:** Checks `for` loops over slices with an explicit counter
/// and suggests the use of `.enumerate()`.
///
/// **Why is it bad?** Not only is the version using `.enumerate()` more
/// readable, the compiler is able to remove bounds checks which can lead to
/// faster code in some instances.
///
/// **Known problems:** None.
///
/// **Example:**
/// ```rust
/// for i in 0..v.len() { foo(v[i]);
/// for i in 0..v.len() { bar(i, v[i]); }
/// ```
declare_lint! {
    pub EXPLICIT_COUNTER_LOOP,
    Warn,
    "for-looping with an explicit counter when `_.enumerate()` would do"
}

/// **What it does:** Checks for empty `loop` expressions.
///
/// **Why is this bad?** Those busy loops burn CPU cycles without doing
/// anything. Think of the environment and either block on something or at least
/// make the thread sleep for some microseconds.
///
/// **Known problems:** None.
///
/// **Example:**
/// ```rust
/// loop {}
/// ```
declare_lint! {
    pub EMPTY_LOOP,
    Warn,
    "empty `loop {}`, which should block or sleep"
}

/// **What it does:** Checks for `while let` expressions on iterators.
///
/// **Why is this bad?** Readability. A simple `for` loop is shorter and conveys
/// the intent better.
///
/// **Known problems:** None.
///
/// **Example:**
/// ```rust
/// while let Some(val) = iter() { .. }
/// ```
declare_lint! {
    pub WHILE_LET_ON_ITERATOR,
    Warn,
    "using a while-let loop instead of a for loop on an iterator"
}

/// **What it does:** Checks for iterating a map (`HashMap` or `BTreeMap`) and
/// ignoring either the keys or values.
///
/// **Why is this bad?** Readability. There are `keys` and `values` methods that
/// can be used to express that don't need the values or keys.
///
/// **Known problems:** None.
///
/// **Example:**
/// ```rust
/// for (k, _) in &map { .. }
/// ```
///
/// could be replaced by
///
/// ```rust
/// for k in map.keys() { .. }
/// ```
declare_lint! {
    pub FOR_KV_MAP,
    Warn,
    "looping on a map using `iter` when `keys` or `values` would do"
}

/// **What it does:** Checks for loops that will always `break`, `return` or
/// `continue` an outer loop.
///
/// **Why is this bad?** This loop never loops, all it does is obfuscating the
/// code.
///
/// **Known problems:** None
///
/// **Example:**
/// ```rust
/// loop { ..; break; }
/// ```
declare_lint! {
    pub NEVER_LOOP,
    Warn,
    "any loop that will always `break` or `return`"
}

/// TODO: add documentation

declare_lint! {
    pub MUT_RANGE_BOUND,
    Warn,
    "for loop over a range where one of the bounds is a mutable variable"
}

#[derive(Copy, Clone)]
pub struct Pass;

impl LintPass for Pass {
    fn get_lints(&self) -> LintArray {
        lint_array!(
            MANUAL_MEMCPY,
            NEEDLESS_RANGE_LOOP,
            EXPLICIT_ITER_LOOP,
            EXPLICIT_INTO_ITER_LOOP,
            ITER_NEXT_LOOP,
            FOR_LOOP_OVER_RESULT,
            FOR_LOOP_OVER_OPTION,
            WHILE_LET_LOOP,
            UNUSED_COLLECT,
            REVERSE_RANGE_LOOP,
            EXPLICIT_COUNTER_LOOP,
            EMPTY_LOOP,
            WHILE_LET_ON_ITERATOR,
            FOR_KV_MAP,
            NEVER_LOOP,
            MUT_RANGE_BOUND
        )
    }
}

impl<'a, 'tcx> LateLintPass<'a, 'tcx> for Pass {
    fn check_expr(&mut self, cx: &LateContext<'a, 'tcx>, expr: &'tcx Expr) {
        if let Some((pat, arg, body)) = higher::for_loop(expr) {
            check_for_loop(cx, pat, arg, body, expr);
        }

        // check for never_loop
        match expr.node {
<<<<<<< HEAD
            ExprWhile(_, ref block, _) |
            ExprLoop(ref block, _, _) => {
                match never_loop_block(block, &expr.id) {
                    NeverLoopResult::AlwaysBreak =>
                        span_lint(cx, NEVER_LOOP, expr.span, "this loop never actually loops"),
                    NeverLoopResult::MayContinueMainLoop | NeverLoopResult::Otherwise => (),
=======
            ExprWhile(_, ref block, _) | ExprLoop(ref block, _, _) => {
                let mut state = NeverLoopState {
                    breaks: HashSet::new(),
                    continues: HashSet::new(),
                };
                let may_complete = never_loop_block(block, &mut state);
                if !may_complete && !state.continues.contains(&expr.id) {
                    span_lint(cx, NEVER_LOOP, expr.span, "this loop never actually loops");
>>>>>>> 9cd778ac
                }
            },
            _ => (),
        }

        // check for `loop { if let {} else break }` that could be `while let`
        // (also matches an explicit "match" instead of "if let")
        // (even if the "match" or "if let" is used for declaration)
        if let ExprLoop(ref block, _, LoopSource::Loop) = expr.node {
            // also check for empty `loop {}` statements
            if block.stmts.is_empty() && block.expr.is_none() {
                span_lint(
                    cx,
                    EMPTY_LOOP,
                    expr.span,
                    "empty `loop {}` detected. You may want to either use `panic!()` or add \
                     `std::thread::sleep(..);` to the loop body.",
                );
            }

            // extract the expression from the first statement (if any) in a block
            let inner_stmt_expr = extract_expr_from_first_stmt(block);
            // or extract the first expression (if any) from the block
            if let Some(inner) = inner_stmt_expr.or_else(|| extract_first_expr(block)) {
                if let ExprMatch(ref matchexpr, ref arms, ref source) = inner.node {
                    // ensure "if let" compatible match structure
                    match *source {
                        MatchSource::Normal | MatchSource::IfLetDesugar { .. } => {
                            if arms.len() == 2 && arms[0].pats.len() == 1 && arms[0].guard.is_none()
                                && arms[1].pats.len() == 1 && arms[1].guard.is_none()
                                && is_simple_break_expr(&arms[1].body)
                            {
                                if in_external_macro(cx, expr.span) {
                                    return;
                                }

                                // NOTE: we used to make build a body here instead of using
                                // ellipsis, this was removed because:
                                // 1) it was ugly with big bodies;
                                // 2) it was not indented properly;
                                // 3) it wasn’t very smart (see #675).
                                span_lint_and_sugg(
                                    cx,
                                    WHILE_LET_LOOP,
                                    expr.span,
                                    "this loop could be written as a `while let` loop",
                                    "try",
                                    format!(
                                        "while let {} = {} {{ .. }}",
                                        snippet(cx, arms[0].pats[0].span, ".."),
                                        snippet(cx, matchexpr.span, "..")
                                    ),
                                );
                            }
                        },
                        _ => (),
                    }
                }
            }
        }
        if let ExprMatch(ref match_expr, ref arms, MatchSource::WhileLetDesugar) = expr.node {
            let pat = &arms[0].pats[0].node;
            if let (
                &PatKind::TupleStruct(ref qpath, ref pat_args, _),
                &ExprMethodCall(ref method_path, _, ref method_args),
            ) = (pat, &match_expr.node)
            {
                let iter_expr = &method_args[0];
                let lhs_constructor = last_path_segment(qpath);
                if method_path.name == "next" && match_trait_method(cx, match_expr, &paths::ITERATOR)
                    && lhs_constructor.name == "Some" && !is_refutable(cx, &pat_args[0])
                    && !is_iterator_used_after_while_let(cx, iter_expr)
                    && !is_nested(cx, expr, &method_args[0])
                {
                    let iterator = snippet(cx, method_args[0].span, "_");
                    let loop_var = snippet(cx, pat_args[0].span, "_");
                    span_lint_and_sugg(
                        cx,
                        WHILE_LET_ON_ITERATOR,
                        expr.span,
                        "this loop could be written as a `for` loop",
                        "try",
                        format!("for {} in {} {{ .. }}", loop_var, iterator),
                    );
                }
            }
        }
    }

    fn check_stmt(&mut self, cx: &LateContext<'a, 'tcx>, stmt: &'tcx Stmt) {
        if let StmtSemi(ref expr, _) = stmt.node {
            if let ExprMethodCall(ref method, _, ref args) = expr.node {
                if args.len() == 1 && method.name == "collect" && match_trait_method(cx, expr, &paths::ITERATOR) {
                    span_lint(
                        cx,
                        UNUSED_COLLECT,
                        expr.span,
                        "you are collect()ing an iterator and throwing away the result. \
                         Consider using an explicit for loop to exhaust the iterator",
                    );
                }
            }
        }
    }
}

enum NeverLoopResult {
    // A break/return always get triggered but not necessarily for the main loop.
    AlwaysBreak,
    // A continue may occur for the main loop.
    MayContinueMainLoop,
    Otherwise,
}

fn absorb_break(arg: &NeverLoopResult) -> NeverLoopResult {
    match *arg {
        NeverLoopResult::AlwaysBreak |
        NeverLoopResult::Otherwise => NeverLoopResult::Otherwise,
        NeverLoopResult::MayContinueMainLoop => NeverLoopResult::MayContinueMainLoop,
    }
}

// Combine two results for parts that are called in order.
fn combine_seq(first: NeverLoopResult, second: NeverLoopResult) -> NeverLoopResult {
    match first {
        NeverLoopResult::AlwaysBreak | NeverLoopResult::MayContinueMainLoop => first,
        NeverLoopResult::Otherwise => second,
    }
}

// Combine two results where both parts are called but not necessarily in order.
fn combine_both(left: NeverLoopResult, right: NeverLoopResult) -> NeverLoopResult {
    match (left, right) {
        (NeverLoopResult::MayContinueMainLoop, _) | (_, NeverLoopResult::MayContinueMainLoop) =>
            NeverLoopResult::MayContinueMainLoop,
        (NeverLoopResult::AlwaysBreak, _) | (_, NeverLoopResult::AlwaysBreak) =>
            NeverLoopResult::AlwaysBreak,
        (NeverLoopResult::Otherwise, NeverLoopResult::Otherwise) =>
            NeverLoopResult::Otherwise,
    }
}

// Combine two results where only one of the part may have been executed.
fn combine_branches(b1: NeverLoopResult, b2: NeverLoopResult) -> NeverLoopResult {
    match (b1, b2) {
        (NeverLoopResult::AlwaysBreak, NeverLoopResult::AlwaysBreak) =>
            NeverLoopResult::AlwaysBreak,
        (NeverLoopResult::MayContinueMainLoop, _) | (_, NeverLoopResult::MayContinueMainLoop) =>
            NeverLoopResult::MayContinueMainLoop,
        (NeverLoopResult::Otherwise, _) | (_, NeverLoopResult::Otherwise) =>
            NeverLoopResult::Otherwise,
    }
}

fn never_loop_block(block: &Block, main_loop_id: &NodeId) -> NeverLoopResult {
    let stmts = block.stmts.iter().map(stmt_to_expr);
    let expr = once(block.expr.as_ref().map(|p| &**p));
    let mut iter = stmts.chain(expr).filter_map(|e| e);
    never_loop_expr_seq(&mut iter, main_loop_id)
}

fn stmt_to_expr(stmt: &Stmt) -> Option<&Expr> {
    match stmt.node {
        StmtSemi(ref e, ..) | StmtExpr(ref e, ..) => Some(e),
        StmtDecl(ref d, ..) => decl_to_expr(d),
    }
}

fn decl_to_expr(decl: &Decl) -> Option<&Expr> {
    match decl.node {
        DeclLocal(ref local) => local.init.as_ref().map(|p| &**p),
        _ => None,
    }
}

fn never_loop_expr(expr: &Expr, main_loop_id: &NodeId) -> NeverLoopResult {
    match expr.node {
        ExprBox(ref e) |
        ExprUnary(_, ref e) |
        ExprCast(ref e, _) |
        ExprType(ref e, _) |
        ExprField(ref e, _) |
        ExprTupField(ref e, _) |
        ExprAddrOf(_, ref e) |
<<<<<<< HEAD
        ExprStruct(_, _, Some(ref e)) |
        ExprRepeat(ref e, _) => never_loop_expr(e, main_loop_id),
        ExprArray(ref es) |
        ExprMethodCall(_, _, ref es) |
        ExprTup(ref es) => never_loop_expr_all(&mut es.iter(), main_loop_id),
        ExprCall(ref e, ref es) => never_loop_expr_all(&mut once(&**e).chain(es.iter()), main_loop_id),
=======
        ExprRepeat(ref e, _) => never_loop_expr(e, state),
        ExprArray(ref es) | ExprMethodCall(_, _, ref es) | ExprTup(ref es) => {
            never_loop_expr_seq(&mut es.iter(), state)
        },
        ExprCall(ref e, ref es) => never_loop_expr_seq(&mut once(&**e).chain(es.iter()), state),
>>>>>>> 9cd778ac
        ExprBinary(_, ref e1, ref e2) |
        ExprAssign(ref e1, ref e2) |
        ExprAssignOp(_, ref e1, ref e2) |
        ExprIndex(ref e1, ref e2) => never_loop_expr_all(&mut [&**e1, &**e2].iter().cloned(), main_loop_id),
        ExprIf(ref e, ref e2, ref e3) => {
            let e1 = never_loop_expr(e, main_loop_id);
            let e2 = never_loop_expr(e2, main_loop_id);
            let e3 = e3.as_ref().map_or(NeverLoopResult::Otherwise, |e| never_loop_expr(e, main_loop_id));
            combine_seq(e1, combine_branches(e2, e3))
        },
        ExprLoop(ref b, _, _) => {
            // Break can come from the inner loop so remove them.
            absorb_break(&never_loop_block(b, main_loop_id))
        },
        ExprWhile(ref e, ref b, _) => {
            let e = never_loop_expr(e, main_loop_id);
            let result = never_loop_block(b, main_loop_id);
            // Break can come from the inner loop so remove them.
            combine_seq(e, absorb_break(&result))
        },
        ExprMatch(ref e, ref arms, _) => {
            let e = never_loop_expr(e, main_loop_id);
            if arms.is_empty() {
                e
            } else {
                let arms = never_loop_expr_branch(&mut arms.iter().map(|a| &*a.body), main_loop_id);
                combine_seq(e, arms)
            }
        },
        ExprBlock(ref b) => never_loop_block(b, main_loop_id),
        ExprAgain(d) => {
<<<<<<< HEAD
            let id = d.target_id.opt_id().expect("target id can only be missing in the presence of compilation errors");
            if id == *main_loop_id {
                NeverLoopResult::MayContinueMainLoop
            } else {
                NeverLoopResult::AlwaysBreak
            }
        },
        ExprBreak(_, _) => {
            NeverLoopResult::AlwaysBreak
=======
            let id = d.target_id
                .opt_id()
                .expect("target id can only be missing in the presence of compilation errors");
            state.continues.insert(id);
            false
        },
        ExprBreak(d, _) => {
            let id = d.target_id
                .opt_id()
                .expect("target id can only be missing in the presence of compilation errors");
            state.breaks.insert(id);
            false
>>>>>>> 9cd778ac
        },
        ExprRet(ref e) => {
            if let Some(ref e) = *e {
                combine_seq(never_loop_expr(e, main_loop_id), NeverLoopResult::AlwaysBreak)
            } else {
                NeverLoopResult::AlwaysBreak
            }
        },
        ExprStruct(_, _, None) |
        ExprYield(_) |
        ExprClosure(_, _, _, _, _) |
        ExprInlineAsm(_, _, _) |
        ExprPath(_) |
        ExprLit(_) => NeverLoopResult::Otherwise,
    }
}

<<<<<<< HEAD
fn never_loop_expr_seq<'a, T: Iterator<Item=&'a Expr>>(es: &mut T, main_loop_id: &NodeId) -> NeverLoopResult {
    es.map(|e| never_loop_expr(e, main_loop_id)).fold(NeverLoopResult::Otherwise, combine_seq)
}

fn never_loop_expr_all<'a, T: Iterator<Item=&'a Expr>>(es: &mut T, main_loop_id: &NodeId) -> NeverLoopResult {
    es.map(|e| never_loop_expr(e, main_loop_id)).fold(NeverLoopResult::Otherwise, combine_both)
}

fn never_loop_expr_branch<'a, T: Iterator<Item=&'a Expr>>(e: &mut T, main_loop_id: &NodeId) -> NeverLoopResult {
    e.map(|e| never_loop_expr(e, main_loop_id)).fold(NeverLoopResult::AlwaysBreak, combine_branches)
=======
fn never_loop_expr_seq<'a, T: Iterator<Item = &'a Expr>>(es: &mut T, state: &mut NeverLoopState) -> bool {
    es.map(|e| never_loop_expr(e, state))
        .fold(true, |a, b| a && b)
}

fn never_loop_expr_branch<'a, T: Iterator<Item = &'a Expr>>(e: &mut T, state: &mut NeverLoopState) -> bool {
    e.map(|e| never_loop_expr(e, state))
        .fold(false, |a, b| a || b)
>>>>>>> 9cd778ac
}

fn check_for_loop<'a, 'tcx>(
    cx: &LateContext<'a, 'tcx>,
    pat: &'tcx Pat,
    arg: &'tcx Expr,
    body: &'tcx Expr,
    expr: &'tcx Expr,
) {
    check_for_loop_range(cx, pat, arg, body, expr);
    check_for_loop_reverse_range(cx, arg, expr);
    check_for_loop_arg(cx, pat, arg, expr);
    check_for_loop_explicit_counter(cx, arg, body, expr);
    check_for_loop_over_map_kv(cx, pat, arg, body, expr);
    check_for_mut_range_bound(cx, arg, body);
    detect_manual_memcpy(cx, pat, arg, body, expr);
}

fn same_var<'a, 'tcx>(cx: &LateContext<'a, 'tcx>, expr: &Expr, var: ast::NodeId) -> bool {
    if_chain! {
        if let ExprPath(ref qpath) = expr.node;
        if let QPath::Resolved(None, ref path) = *qpath;
        if path.segments.len() == 1;
        if let Def::Local(local_id) = cx.tables.qpath_def(qpath, expr.hir_id);
        // our variable!
        if local_id == var;
        then {
            return true;
        }
    }

    false
}

struct Offset {
    value: String,
    negate: bool,
}

impl Offset {
    fn negative(s: String) -> Self {
        Self {
            value: s,
            negate: true,
        }
    }

    fn positive(s: String) -> Self {
        Self {
            value: s,
            negate: false,
        }
    }
}

struct FixedOffsetVar {
    var_name: String,
    offset: Offset,
}

fn is_slice_like<'a, 'tcx>(cx: &LateContext<'a, 'tcx>, ty: Ty) -> bool {
    let is_slice = match ty.sty {
        ty::TyRef(_, ref subty) => is_slice_like(cx, subty.ty),
        ty::TySlice(..) | ty::TyArray(..) => true,
        _ => false,
    };

    is_slice || match_type(cx, ty, &paths::VEC) || match_type(cx, ty, &paths::VEC_DEQUE)
}

fn get_fixed_offset_var<'a, 'tcx>(cx: &LateContext<'a, 'tcx>, expr: &Expr, var: ast::NodeId) -> Option<FixedOffsetVar> {
    fn extract_offset<'a, 'tcx>(cx: &LateContext<'a, 'tcx>, e: &Expr, var: ast::NodeId) -> Option<String> {
        match e.node {
            ExprLit(ref l) => match l.node {
                ast::LitKind::Int(x, _ty) => Some(x.to_string()),
                _ => None,
            },
            ExprPath(..) if !same_var(cx, e, var) => Some(snippet_opt(cx, e.span).unwrap_or_else(|| "??".into())),
            _ => None,
        }
    }

    if let ExprIndex(ref seqexpr, ref idx) = expr.node {
        let ty = cx.tables.expr_ty(seqexpr);
        if !is_slice_like(cx, ty) {
            return None;
        }

        let offset = match idx.node {
            ExprBinary(op, ref lhs, ref rhs) => match op.node {
                BinOp_::BiAdd => {
                    let offset_opt = if same_var(cx, lhs, var) {
                        extract_offset(cx, rhs, var)
                    } else if same_var(cx, rhs, var) {
                        extract_offset(cx, lhs, var)
                    } else {
                        None
                    };

                    offset_opt.map(Offset::positive)
                },
                BinOp_::BiSub if same_var(cx, lhs, var) => extract_offset(cx, rhs, var).map(Offset::negative),
                _ => None,
            },
            ExprPath(..) => if same_var(cx, idx, var) {
                Some(Offset::positive("0".into()))
            } else {
                None
            },
            _ => None,
        };

        offset.map(|o| {
            FixedOffsetVar {
                var_name: snippet_opt(cx, seqexpr.span).unwrap_or_else(|| "???".into()),
                offset: o,
            }
        })
    } else {
        None
    }
}

fn fetch_cloned_fixed_offset_var<'a, 'tcx>(
    cx: &LateContext<'a, 'tcx>,
    expr: &Expr,
    var: ast::NodeId,
) -> Option<FixedOffsetVar> {
    if_chain! {
        if let ExprMethodCall(ref method, _, ref args) = expr.node;
        if method.name == "clone";
        if args.len() == 1;
        if let Some(arg) = args.get(0);
        then {
            return get_fixed_offset_var(cx, arg, var);
        }
    }

    get_fixed_offset_var(cx, expr, var)
}

fn get_indexed_assignments<'a, 'tcx>(
    cx: &LateContext<'a, 'tcx>,
    body: &Expr,
    var: ast::NodeId,
) -> Vec<(FixedOffsetVar, FixedOffsetVar)> {
    fn get_assignment<'a, 'tcx>(
        cx: &LateContext<'a, 'tcx>,
        e: &Expr,
        var: ast::NodeId,
    ) -> Option<(FixedOffsetVar, FixedOffsetVar)> {
        if let Expr_::ExprAssign(ref lhs, ref rhs) = e.node {
            match (get_fixed_offset_var(cx, lhs, var), fetch_cloned_fixed_offset_var(cx, rhs, var)) {
                (Some(offset_left), Some(offset_right)) => {
                    // Source and destination must be different
                    if offset_left.var_name == offset_right.var_name {
                        None
                    } else {
                        Some((offset_left, offset_right))
                    }
                },
                _ => None,
            }
        } else {
            None
        }
    }

    if let Expr_::ExprBlock(ref b) = body.node {
        let Block {
            ref stmts,
            ref expr,
            ..
        } = **b;

        stmts
            .iter()
            .map(|stmt| match stmt.node {
                Stmt_::StmtDecl(..) => None,
                Stmt_::StmtExpr(ref e, _node_id) | Stmt_::StmtSemi(ref e, _node_id) => Some(get_assignment(cx, e, var)),
            })
            .chain(
                expr.as_ref()
                    .into_iter()
                    .map(|e| Some(get_assignment(cx, &*e, var))),
            )
            .filter_map(|op| op)
            .collect::<Option<Vec<_>>>()
            .unwrap_or_else(|| vec![])
    } else {
        get_assignment(cx, body, var).into_iter().collect()
    }
}

/// Check for for loops that sequentially copy items from one slice-like
/// object to another.
fn detect_manual_memcpy<'a, 'tcx>(
    cx: &LateContext<'a, 'tcx>,
    pat: &'tcx Pat,
    arg: &'tcx Expr,
    body: &'tcx Expr,
    expr: &'tcx Expr,
) {
    if let Some(higher::Range {
        start: Some(start),
        ref end,
        limits,
    }) = higher::range(arg)
    {
        // the var must be a single name
        if let PatKind::Binding(_, canonical_id, _, _) = pat.node {
            let print_sum = |arg1: &Offset, arg2: &Offset| -> String {
                match (&arg1.value[..], arg1.negate, &arg2.value[..], arg2.negate) {
                    ("0", _, "0", _) => "".into(),
                    ("0", _, x, false) | (x, false, "0", false) => x.into(),
                    ("0", _, x, true) | (x, false, "0", true) => format!("-{}", x),
                    (x, false, y, false) => format!("({} + {})", x, y),
                    (x, false, y, true) => format!("({} - {})", x, y),
                    (x, true, y, false) => format!("({} - {})", y, x),
                    (x, true, y, true) => format!("-({} + {})", x, y),
                }
            };

            let print_limit = |end: &Option<&Expr>, offset: Offset, var_name: &str| if let Some(end) = *end {
                if_chain! {
                    if let ExprMethodCall(ref method, _, ref len_args) = end.node;
                    if method.name == "len";
                    if len_args.len() == 1;
                    if let Some(arg) = len_args.get(0);
                    if snippet(cx, arg.span, "??") == var_name;
                    then {
                        return if offset.negate {
                            format!("({} - {})", snippet(cx, end.span, "<src>.len()"), offset.value)
                        } else {
                            "".to_owned()
                        };
                    }
                }

                let end_str = match limits {
                    ast::RangeLimits::Closed => {
                        let end = sugg::Sugg::hir(cx, end, "<count>");
                        format!("{}", end + sugg::ONE)
                    },
                    ast::RangeLimits::HalfOpen => format!("{}", snippet(cx, end.span, "..")),
                };

                print_sum(&Offset::positive(end_str), &offset)
            } else {
                "..".into()
            };

            // The only statements in the for loops can be indexed assignments from
            // indexed retrievals.
            let manual_copies = get_indexed_assignments(cx, body, canonical_id);

            let big_sugg = manual_copies
                .into_iter()
                .map(|(dst_var, src_var)| {
                    let start_str = Offset::positive(snippet_opt(cx, start.span).unwrap_or_else(|| "".into()));
                    let dst_offset = print_sum(&start_str, &dst_var.offset);
                    let dst_limit = print_limit(end, dst_var.offset, &dst_var.var_name);
                    let src_offset = print_sum(&start_str, &src_var.offset);
                    let src_limit = print_limit(end, src_var.offset, &src_var.var_name);
                    let dst = if dst_offset == "" && dst_limit == "" {
                        dst_var.var_name
                    } else {
                        format!("{}[{}..{}]", dst_var.var_name, dst_offset, dst_limit)
                    };

                    format!("{}.clone_from_slice(&{}[{}..{}])", dst, src_var.var_name, src_offset, src_limit)
                })
                .join("\n    ");

            if !big_sugg.is_empty() {
                span_lint_and_sugg(
                    cx,
                    MANUAL_MEMCPY,
                    expr.span,
                    "it looks like you're manually copying between slices",
                    "try replacing the loop by",
                    big_sugg,
                );
            }
        }
    }
}

/// Check for looping over a range and then indexing a sequence with it.
/// The iteratee must be a range literal.
fn check_for_loop_range<'a, 'tcx>(
    cx: &LateContext<'a, 'tcx>,
    pat: &'tcx Pat,
    arg: &'tcx Expr,
    body: &'tcx Expr,
    expr: &'tcx Expr,
) {
    if let Some(higher::Range {
        start: Some(start),
        ref end,
        limits,
    }) = higher::range(arg)
    {
        // the var must be a single name
        if let PatKind::Binding(_, canonical_id, ref ident, _) = pat.node {
            let mut visitor = VarVisitor {
                cx: cx,
                var: canonical_id,
                indexed: HashMap::new(),
                indexed_directly: HashMap::new(),
                referenced: HashSet::new(),
                nonindex: false,
            };
            walk_expr(&mut visitor, body);

            // linting condition: we only indexed one variable, and indexed it directly
            // (`indexed_directly` is subset of `indexed`)
            if visitor.indexed.len() == 1 && visitor.indexed_directly.len() == 1 {
                let (indexed, indexed_extent) = visitor
                    .indexed_directly
                    .into_iter()
                    .next()
                    .expect("already checked that we have exactly 1 element");

                // ensure that the indexed variable was declared before the loop, see #601
                if let Some(indexed_extent) = indexed_extent {
                    let parent_id = cx.tcx.hir.get_parent(expr.id);
                    let parent_def_id = cx.tcx.hir.local_def_id(parent_id);
                    let region_scope_tree = cx.tcx.region_scope_tree(parent_def_id);
                    let pat_extent = region_scope_tree.var_scope(pat.hir_id.local_id);
                    if region_scope_tree.is_subscope_of(indexed_extent, pat_extent) {
                        return;
                    }
                }

                // don't lint if the container that is indexed into is also used without
                // indexing
                if visitor.referenced.contains(&indexed) {
                    return;
                }

                let starts_at_zero = is_integer_literal(start, 0);

                let skip = if starts_at_zero {
                    "".to_owned()
                } else {
                    format!(".skip({})", snippet(cx, start.span, ".."))
                };

                let take = if let Some(end) = *end {
                    if is_len_call(end, &indexed) {
                        "".to_owned()
                    } else {
                        match limits {
                            ast::RangeLimits::Closed => {
                                let end = sugg::Sugg::hir(cx, end, "<count>");
                                format!(".take({})", end + sugg::ONE)
                            },
                            ast::RangeLimits::HalfOpen => format!(".take({})", snippet(cx, end.span, "..")),
                        }
                    }
                } else {
                    "".to_owned()
                };

                if visitor.nonindex {
                    span_lint_and_then(
                        cx,
                        NEEDLESS_RANGE_LOOP,
                        expr.span,
                        &format!("the loop variable `{}` is used to index `{}`", ident.node, indexed),
                        |db| {
                            multispan_sugg(
                                db,
                                "consider using an iterator".to_string(),
                                vec![
                                    (pat.span, format!("({}, <item>)", ident.node)),
                                    (arg.span, format!("{}.iter().enumerate(){}{}", indexed, take, skip)),
                                ],
                            );
                        },
                    );
                } else {
                    let repl = if starts_at_zero && take.is_empty() {
                        format!("&{}", indexed)
                    } else {
                        format!("{}.iter(){}{}", indexed, take, skip)
                    };

                    span_lint_and_then(
                        cx,
                        NEEDLESS_RANGE_LOOP,
                        expr.span,
                        &format!("the loop variable `{}` is only used to index `{}`.", ident.node, indexed),
                        |db| {
                            multispan_sugg(
                                db,
                                "consider using an iterator".to_string(),
                                vec![(pat.span, "<item>".to_string()), (arg.span, repl)],
                            );
                        },
                    );
                }
            }
        }
    }
}

fn is_len_call(expr: &Expr, var: &Name) -> bool {
    if_chain! {
        if let ExprMethodCall(ref method, _, ref len_args) = expr.node;
        if len_args.len() == 1;
        if method.name == "len";
        if let ExprPath(QPath::Resolved(_, ref path)) = len_args[0].node;
        if path.segments.len() == 1;
        if path.segments[0].name == *var;
        then {
            return true;
        }
    }

    false
}

fn check_for_loop_reverse_range<'a, 'tcx>(cx: &LateContext<'a, 'tcx>, arg: &'tcx Expr, expr: &'tcx Expr) {
    // if this for loop is iterating over a two-sided range...
    if let Some(higher::Range {
        start: Some(start),
        end: Some(end),
        limits,
    }) = higher::range(arg)
    {
        // ...and both sides are compile-time constant integers...
        let parent_item = cx.tcx.hir.get_parent(arg.id);
        let parent_def_id = cx.tcx.hir.local_def_id(parent_item);
        let substs = Substs::identity_for_item(cx.tcx, parent_def_id);
        let constcx = ConstContext::new(cx.tcx, cx.param_env.and(substs), cx.tables);
        if let Ok(start_idx) = constcx.eval(start) {
            if let Ok(end_idx) = constcx.eval(end) {
                // ...and the start index is greater than the end index,
                // this loop will never run. This is often confusing for developers
                // who think that this will iterate from the larger value to the
                // smaller value.
                let (sup, eq) = match (start_idx, end_idx) {
                    (
                        &ty::Const {
                            val: ConstVal::Integral(start_idx),
                            ..
                        },
                        &ty::Const {
                            val: ConstVal::Integral(end_idx),
                            ..
                        },
                    ) => (start_idx > end_idx, start_idx == end_idx),
                    _ => (false, false),
                };

                if sup {
                    let start_snippet = snippet(cx, start.span, "_");
                    let end_snippet = snippet(cx, end.span, "_");
                    let dots = if limits == ast::RangeLimits::Closed {
                        "..."
                    } else {
                        ".."
                    };

                    span_lint_and_then(
                        cx,
                        REVERSE_RANGE_LOOP,
                        expr.span,
                        "this range is empty so this for loop will never run",
                        |db| {
                            db.span_suggestion(
                                arg.span,
                                "consider using the following if you are attempting to iterate over this \
                                 range in reverse",
                                format!(
                                    "({end}{dots}{start}).rev()",
                                    end = end_snippet,
                                    dots = dots,
                                    start = start_snippet
                                ),
                            );
                        },
                    );
                } else if eq && limits != ast::RangeLimits::Closed {
                    // if they are equal, it's also problematic - this loop
                    // will never run.
                    span_lint(
                        cx,
                        REVERSE_RANGE_LOOP,
                        expr.span,
                        "this range is empty so this for loop will never run",
                    );
                }
            }
        }
    }
}

fn lint_iter_method(cx: &LateContext, args: &[Expr], arg: &Expr, method_name: &str) {
    let object = snippet(cx, args[0].span, "_");
    let muta = if method_name == "iter_mut" {
        "mut "
    } else {
        ""
    };
    span_lint_and_sugg(
        cx,
        EXPLICIT_ITER_LOOP,
        arg.span,
        "it is more idiomatic to loop over references to containers instead of using explicit \
         iteration methods",
        "to write this more concisely, try",
        format!("&{}{}", muta, object),
    )
}

fn check_for_loop_arg(cx: &LateContext, pat: &Pat, arg: &Expr, expr: &Expr) {
    let mut next_loop_linted = false; // whether or not ITER_NEXT_LOOP lint was used
    if let ExprMethodCall(ref method, _, ref args) = arg.node {
        // just the receiver, no arguments
        if args.len() == 1 {
            let method_name = &*method.name.as_str();
            // check for looping over x.iter() or x.iter_mut(), could use &x or &mut x
            if method_name == "iter" || method_name == "iter_mut" {
                if is_ref_iterable_type(cx, &args[0]) {
                    lint_iter_method(cx, args, arg, method_name);
                }
            } else if method_name == "into_iter" && match_trait_method(cx, arg, &paths::INTO_ITERATOR) {
                let def_id = cx.tables.type_dependent_defs()[arg.hir_id].def_id();
                let substs = cx.tables.node_substs(arg.hir_id);
                let method_type = cx.tcx.type_of(def_id).subst(cx.tcx, substs);

                let fn_arg_tys = method_type.fn_sig(cx.tcx).inputs();
                assert_eq!(fn_arg_tys.skip_binder().len(), 1);
                if fn_arg_tys.skip_binder()[0].is_region_ptr() {
                    match cx.tables.expr_ty(&args[0]).sty {
                        // If the length is greater than 32 no traits are implemented for array and
                        // therefore we cannot use `&`.
                        ty::TypeVariants::TyArray(_, size) if const_to_u64(size) > 32 => (),
                        _ => lint_iter_method(cx, args, arg, method_name),
                    };
                } else {
                    let object = snippet(cx, args[0].span, "_");
                    span_lint_and_sugg(
                        cx,
                        EXPLICIT_INTO_ITER_LOOP,
                        arg.span,
                        "it is more idiomatic to loop over containers instead of using explicit \
                         iteration methods`",
                        "to write this more concisely, try",
                        object.to_string(),
                    );
                }
            } else if method_name == "next" && match_trait_method(cx, arg, &paths::ITERATOR) {
                span_lint(
                    cx,
                    ITER_NEXT_LOOP,
                    expr.span,
                    "you are iterating over `Iterator::next()` which is an Option; this will compile but is \
                     probably not what you want",
                );
                next_loop_linted = true;
            }
        }
    }
    if !next_loop_linted {
        check_arg_type(cx, pat, arg);
    }
}

/// Check for `for` loops over `Option`s and `Results`
fn check_arg_type(cx: &LateContext, pat: &Pat, arg: &Expr) {
    let ty = cx.tables.expr_ty(arg);
    if match_type(cx, ty, &paths::OPTION) {
        span_help_and_lint(
            cx,
            FOR_LOOP_OVER_OPTION,
            arg.span,
            &format!(
                "for loop over `{0}`, which is an `Option`. This is more readably written as an \
                 `if let` statement.",
                snippet(cx, arg.span, "_")
            ),
            &format!(
                "consider replacing `for {0} in {1}` with `if let Some({0}) = {1}`",
                snippet(cx, pat.span, "_"),
                snippet(cx, arg.span, "_")
            ),
        );
    } else if match_type(cx, ty, &paths::RESULT) {
        span_help_and_lint(
            cx,
            FOR_LOOP_OVER_RESULT,
            arg.span,
            &format!(
                "for loop over `{0}`, which is a `Result`. This is more readably written as an \
                 `if let` statement.",
                snippet(cx, arg.span, "_")
            ),
            &format!(
                "consider replacing `for {0} in {1}` with `if let Ok({0}) = {1}`",
                snippet(cx, pat.span, "_"),
                snippet(cx, arg.span, "_")
            ),
        );
    }
}

fn check_for_loop_explicit_counter<'a, 'tcx>(
    cx: &LateContext<'a, 'tcx>,
    arg: &'tcx Expr,
    body: &'tcx Expr,
    expr: &'tcx Expr,
) {
    // Look for variables that are incremented once per loop iteration.
    let mut visitor = IncrementVisitor {
        cx: cx,
        states: HashMap::new(),
        depth: 0,
        done: false,
    };
    walk_expr(&mut visitor, body);

    // For each candidate, check the parent block to see if
    // it's initialized to zero at the start of the loop.
    let map = &cx.tcx.hir;
    let parent_scope = map.get_enclosing_scope(expr.id)
        .and_then(|id| map.get_enclosing_scope(id));
    if let Some(parent_id) = parent_scope {
        if let NodeBlock(block) = map.get(parent_id) {
            for (id, _) in visitor
                .states
                .iter()
                .filter(|&(_, v)| *v == VarState::IncrOnce)
            {
                let mut visitor2 = InitializeVisitor {
                    cx: cx,
                    end_expr: expr,
                    var_id: *id,
                    state: VarState::IncrOnce,
                    name: None,
                    depth: 0,
                    past_loop: false,
                };
                walk_block(&mut visitor2, block);

                if visitor2.state == VarState::Warn {
                    if let Some(name) = visitor2.name {
                        span_lint(
                            cx,
                            EXPLICIT_COUNTER_LOOP,
                            expr.span,
                            &format!(
                                "the variable `{0}` is used as a loop counter. Consider using `for ({0}, \
                                 item) in {1}.enumerate()` or similar iterators",
                                name,
                                snippet(cx, arg.span, "_")
                            ),
                        );
                    }
                }
            }
        }
    }
}

/// Check for the `FOR_KV_MAP` lint.
fn check_for_loop_over_map_kv<'a, 'tcx>(
    cx: &LateContext<'a, 'tcx>,
    pat: &'tcx Pat,
    arg: &'tcx Expr,
    body: &'tcx Expr,
    expr: &'tcx Expr,
) {
    let pat_span = pat.span;

    if let PatKind::Tuple(ref pat, _) = pat.node {
        if pat.len() == 2 {
            let arg_span = arg.span;
            let (new_pat_span, kind, ty, mutbl) = match cx.tables.expr_ty(arg).sty {
                ty::TyRef(_, ref tam) => match (&pat[0].node, &pat[1].node) {
                    (key, _) if pat_is_wild(key, body) => (pat[1].span, "value", tam.ty, tam.mutbl),
                    (_, value) if pat_is_wild(value, body) => (pat[0].span, "key", tam.ty, MutImmutable),
                    _ => return,
                },
                _ => return,
            };
            let mutbl = match mutbl {
                MutImmutable => "",
                MutMutable => "_mut",
            };
            let arg = match arg.node {
                ExprAddrOf(_, ref expr) => &**expr,
                _ => arg,
            };

            if match_type(cx, ty, &paths::HASHMAP) || match_type(cx, ty, &paths::BTREEMAP) {
                span_lint_and_then(
                    cx,
                    FOR_KV_MAP,
                    expr.span,
                    &format!("you seem to want to iterate on a map's {}s", kind),
                    |db| {
                        let map = sugg::Sugg::hir(cx, arg, "map");
                        multispan_sugg(
                            db,
                            "use the corresponding method".into(),
                            vec![
                                (pat_span, snippet(cx, new_pat_span, kind).into_owned()),
                                (arg_span, format!("{}.{}s{}()", map.maybe_par(), kind, mutbl)),
                            ],
                        );
                    },
                );
            }
        }
    }
}

struct MutateDelegate {
    node_id_low: Option<NodeId>,
    node_id_high: Option<NodeId>,
    span_low: Option<Span>,
    span_high: Option<Span>,
}

impl<'tcx> Delegate<'tcx> for MutateDelegate {
    fn consume(&mut self, _: NodeId, _: Span, _: cmt<'tcx>, _: ConsumeMode) {}

    fn matched_pat(&mut self, _: &Pat, _: cmt<'tcx>, _: MatchMode) {}

    fn consume_pat(&mut self, _: &Pat, _: cmt<'tcx>, _: ConsumeMode) {}

    fn borrow(&mut self, _: NodeId, sp: Span, cmt: cmt<'tcx>, _: ty::Region, bk: ty::BorrowKind, _: LoanCause) {
        if let ty::BorrowKind::MutBorrow = bk {
            if let Categorization::Local(id) = cmt.cat {
                if Some(id) == self.node_id_low {
                    self.span_low = Some(sp)
                }
                if Some(id) == self.node_id_high {
                    self.span_high = Some(sp)
                }
            }
        }
    }

    fn mutate(&mut self, _: NodeId, sp: Span, cmt: cmt<'tcx>, _: MutateMode) {
        if let Categorization::Local(id) = cmt.cat {
            if Some(id) == self.node_id_low {
                self.span_low = Some(sp)
            }
            if Some(id) == self.node_id_high {
                self.span_high = Some(sp)
            }
        }
    }

    fn decl_without_init(&mut self, _: NodeId, _: Span) {}
}

impl<'tcx> MutateDelegate {
    fn mutation_span(&self) -> (Option<Span>, Option<Span>) {
        (self.span_low, self.span_high)
    }
}

fn check_for_mut_range_bound(cx: &LateContext, arg: &Expr, body: &Expr) {
    if let Some(higher::Range {
        start: Some(start),
        end: Some(end),
        ..
    }) = higher::range(arg)
    {
        let mut_ids = vec![
            check_for_mutability(cx, start),
            check_for_mutability(cx, end),
        ];
        if mut_ids[0].is_some() || mut_ids[1].is_some() {
            let (span_low, span_high) = check_for_mutation(cx, body, &mut_ids);
            mut_warn_with_span(cx, span_low);
            mut_warn_with_span(cx, span_high);
        }
    }
}

fn mut_warn_with_span(cx: &LateContext, span: Option<Span>) {
    if let Some(sp) = span {
        span_lint(
            cx,
            MUT_RANGE_BOUND,
            sp,
            "attempt to mutate range bound within loop; note that the range of the loop is unchanged",
        );
    }
}

fn check_for_mutability(cx: &LateContext, bound: &Expr) -> Option<NodeId> {
    if_chain! {
        if let ExprPath(ref qpath) = bound.node;
        if let QPath::Resolved(None, _) = *qpath;
        then {
            let def = cx.tables.qpath_def(qpath, bound.hir_id);
            if let Def::Local(node_id) = def {
                let node_str = cx.tcx.hir.get(node_id);
                if_chain! {
                    if let map::Node::NodeBinding(pat) = node_str;
                    if let PatKind::Binding(bind_ann, _, _, _) = pat.node;
                    if let BindingAnnotation::Mutable = bind_ann;
                    then {
                        return Some(node_id);
                    }
                }
            }
        }
    }
    None
}

fn check_for_mutation(cx: &LateContext, body: &Expr, bound_ids: &[Option<NodeId>]) -> (Option<Span>, Option<Span>) {
    let mut delegate = MutateDelegate {
        node_id_low: bound_ids[0],
        node_id_high: bound_ids[1],
        span_low: None,
        span_high: None,
    };
    let def_id = def_id::DefId::local(body.hir_id.owner);
    let region_scope_tree = &cx.tcx.region_scope_tree(def_id);
    ExprUseVisitor::new(&mut delegate, cx.tcx, cx.param_env, region_scope_tree, cx.tables, None).walk_expr(body);
    delegate.mutation_span()
}

/// Return true if the pattern is a `PatWild` or an ident prefixed with `'_'`.
fn pat_is_wild<'tcx>(pat: &'tcx PatKind, body: &'tcx Expr) -> bool {
    match *pat {
        PatKind::Wild => true,
        PatKind::Binding(_, _, ident, None) if ident.node.as_str().starts_with('_') => {
            let mut visitor = UsedVisitor {
                var: ident.node,
                used: false,
            };
            walk_expr(&mut visitor, body);
            !visitor.used
        },
        _ => false,
    }
}

struct UsedVisitor {
    var: ast::Name, // var to look for
    used: bool,     // has the var been used otherwise?
}

impl<'tcx> Visitor<'tcx> for UsedVisitor {
    fn visit_expr(&mut self, expr: &'tcx Expr) {
        if match_var(expr, self.var) {
            self.used = true;
        } else {
            walk_expr(self, expr);
        }
    }

    fn nested_visit_map<'this>(&'this mut self) -> NestedVisitorMap<'this, 'tcx> {
        NestedVisitorMap::None
    }
}

struct LocalUsedVisitor<'a, 'tcx: 'a> {
    cx: &'a LateContext<'a, 'tcx>,
    local: ast::NodeId,
    used: bool,
}

impl<'a, 'tcx: 'a> Visitor<'tcx> for LocalUsedVisitor<'a, 'tcx> {
    fn visit_expr(&mut self, expr: &'tcx Expr) {
        if same_var(self.cx, expr, self.local) {
            self.used = true;
        } else {
            walk_expr(self, expr);
        }
    }

    fn nested_visit_map<'this>(&'this mut self) -> NestedVisitorMap<'this, 'tcx> {
        NestedVisitorMap::None
    }
}

struct VarVisitor<'a, 'tcx: 'a> {
    /// context reference
    cx: &'a LateContext<'a, 'tcx>,
    /// var name to look for as index
    var: ast::NodeId,
    /// indexed variables, the extend is `None` for global
    indexed: HashMap<Name, Option<region::Scope>>,
    /// subset of `indexed` of vars that are indexed directly: `v[i]`
    /// this will not contain cases like `v[calc_index(i)]` or `v[(i + 4) % N]`
    indexed_directly: HashMap<Name, Option<region::Scope>>,
    /// Any names that are used outside an index operation.
    /// Used to detect things like `&mut vec` used together with `vec[i]`
    referenced: HashSet<Name>,
    /// has the loop variable been used in expressions other than the index of
    /// an index op?
    nonindex: bool,
}

impl<'a, 'tcx> Visitor<'tcx> for VarVisitor<'a, 'tcx> {
    fn visit_expr(&mut self, expr: &'tcx Expr) {
        if_chain! {
            // an index op
            if let ExprIndex(ref seqexpr, ref idx) = expr.node;
            // the indexed container is referenced by a name
            if let ExprPath(ref seqpath) = seqexpr.node;
            if let QPath::Resolved(None, ref seqvar) = *seqpath;
            if seqvar.segments.len() == 1;
            then {
                let index_used_directly = same_var(self.cx, idx, self.var);
                let index_used = index_used_directly || {
                    let mut used_visitor = LocalUsedVisitor {
                        cx: self.cx,
                        local: self.var,
                        used: false,
                    };
                    walk_expr(&mut used_visitor, idx);
                    used_visitor.used
                };

                if index_used {
                    let def = self.cx.tables.qpath_def(seqpath, seqexpr.hir_id);
                    match def {
                        Def::Local(node_id) | Def::Upvar(node_id, ..) => {
                            let hir_id = self.cx.tcx.hir.node_to_hir_id(node_id);

                            let parent_id = self.cx.tcx.hir.get_parent(expr.id);
                            let parent_def_id = self.cx.tcx.hir.local_def_id(parent_id);
                            let extent = self.cx.tcx.region_scope_tree(parent_def_id).var_scope(hir_id.local_id);
                            self.indexed.insert(seqvar.segments[0].name, Some(extent));
                            if index_used_directly {
                                self.indexed_directly.insert(seqvar.segments[0].name, Some(extent));
                            }
                            return;  // no need to walk further *on the variable*
                        }
                        Def::Static(..) | Def::Const(..) => {
                            self.indexed.insert(seqvar.segments[0].name, None);
                            if index_used_directly {
                                self.indexed_directly.insert(seqvar.segments[0].name, None);
                            }
                            return;  // no need to walk further *on the variable*
                        }
                        _ => (),
                    }
                }
            }
        }

        if_chain! {
            // directly using a variable
            if let ExprPath(ref qpath) = expr.node;
            if let QPath::Resolved(None, ref path) = *qpath;
            if path.segments.len() == 1;
            if let Def::Local(local_id) = self.cx.tables.qpath_def(qpath, expr.hir_id);
            then {
                if local_id == self.var {
                    // we are not indexing anything, record that
                    self.nonindex = true;
                } else {
                    // not the correct variable, but still a variable
                    self.referenced.insert(path.segments[0].name);
                }
            }
        }

        walk_expr(self, expr);
    }
    fn nested_visit_map<'this>(&'this mut self) -> NestedVisitorMap<'this, 'tcx> {
        NestedVisitorMap::None
    }
}

fn is_iterator_used_after_while_let<'a, 'tcx: 'a>(cx: &LateContext<'a, 'tcx>, iter_expr: &'tcx Expr) -> bool {
    let def_id = match var_def_id(cx, iter_expr) {
        Some(id) => id,
        None => return false,
    };
    let mut visitor = VarUsedAfterLoopVisitor {
        cx: cx,
        def_id: def_id,
        iter_expr_id: iter_expr.id,
        past_while_let: false,
        var_used_after_while_let: false,
    };
    if let Some(enclosing_block) = get_enclosing_block(cx, def_id) {
        walk_block(&mut visitor, enclosing_block);
    }
    visitor.var_used_after_while_let
}

struct VarUsedAfterLoopVisitor<'a, 'tcx: 'a> {
    cx: &'a LateContext<'a, 'tcx>,
    def_id: NodeId,
    iter_expr_id: NodeId,
    past_while_let: bool,
    var_used_after_while_let: bool,
}

impl<'a, 'tcx> Visitor<'tcx> for VarUsedAfterLoopVisitor<'a, 'tcx> {
    fn visit_expr(&mut self, expr: &'tcx Expr) {
        if self.past_while_let {
            if Some(self.def_id) == var_def_id(self.cx, expr) {
                self.var_used_after_while_let = true;
            }
        } else if self.iter_expr_id == expr.id {
            self.past_while_let = true;
        }
        walk_expr(self, expr);
    }
    fn nested_visit_map<'this>(&'this mut self) -> NestedVisitorMap<'this, 'tcx> {
        NestedVisitorMap::None
    }
}


/// Return true if the type of expr is one that provides `IntoIterator` impls
/// for `&T` and `&mut T`, such as `Vec`.
#[cfg_attr(rustfmt, rustfmt_skip)]
fn is_ref_iterable_type(cx: &LateContext, e: &Expr) -> bool {
    // no walk_ptrs_ty: calling iter() on a reference can make sense because it
    // will allow further borrows afterwards
    let ty = cx.tables.expr_ty(e);
    is_iterable_array(ty) ||
    match_type(cx, ty, &paths::VEC) ||
    match_type(cx, ty, &paths::LINKED_LIST) ||
    match_type(cx, ty, &paths::HASHMAP) ||
    match_type(cx, ty, &paths::HASHSET) ||
    match_type(cx, ty, &paths::VEC_DEQUE) ||
    match_type(cx, ty, &paths::BINARY_HEAP) ||
    match_type(cx, ty, &paths::BTREEMAP) ||
    match_type(cx, ty, &paths::BTREESET)
}

fn is_iterable_array(ty: Ty) -> bool {
    // IntoIterator is currently only implemented for array sizes <= 32 in rustc
    match ty.sty {
        ty::TyArray(_, n) => (0..=32).contains(const_to_u64(n)),
        _ => false,
    }
}

/// If a block begins with a statement (possibly a `let` binding) and has an
/// expression, return it.
fn extract_expr_from_first_stmt(block: &Block) -> Option<&Expr> {
    if block.stmts.is_empty() {
        return None;
    }
    if let StmtDecl(ref decl, _) = block.stmts[0].node {
        if let DeclLocal(ref local) = decl.node {
            if let Some(ref expr) = local.init {
                Some(expr)
            } else {
                None
            }
        } else {
            None
        }
    } else {
        None
    }
}

/// If a block begins with an expression (with or without semicolon), return it.
fn extract_first_expr(block: &Block) -> Option<&Expr> {
    match block.expr {
        Some(ref expr) if block.stmts.is_empty() => Some(expr),
        None if !block.stmts.is_empty() => match block.stmts[0].node {
            StmtExpr(ref expr, _) | StmtSemi(ref expr, _) => Some(expr),
            StmtDecl(..) => None,
        },
        _ => None,
    }
}

/// Return true if expr contains a single break expr without destination label
/// and
/// passed expression. The expression may be within a block.
fn is_simple_break_expr(expr: &Expr) -> bool {
    match expr.node {
        ExprBreak(dest, ref passed_expr) if dest.ident.is_none() && passed_expr.is_none() => true,
        ExprBlock(ref b) => match extract_first_expr(b) {
            Some(subexpr) => is_simple_break_expr(subexpr),
            None => false,
        },
        _ => false,
    }
}

// To trigger the EXPLICIT_COUNTER_LOOP lint, a variable must be
// incremented exactly once in the loop body, and initialized to zero
// at the start of the loop.
#[derive(PartialEq)]
enum VarState {
    Initial,  // Not examined yet
    IncrOnce, // Incremented exactly once, may be a loop counter
    Declared, // Declared but not (yet) initialized to zero
    Warn,
    DontWarn,
}

/// Scan a for loop for variables that are incremented exactly once.
struct IncrementVisitor<'a, 'tcx: 'a> {
    cx: &'a LateContext<'a, 'tcx>,     // context reference
    states: HashMap<NodeId, VarState>, // incremented variables
    depth: u32,                        // depth of conditional expressions
    done: bool,
}

impl<'a, 'tcx> Visitor<'tcx> for IncrementVisitor<'a, 'tcx> {
    fn visit_expr(&mut self, expr: &'tcx Expr) {
        if self.done {
            return;
        }

        // If node is a variable
        if let Some(def_id) = var_def_id(self.cx, expr) {
            if let Some(parent) = get_parent_expr(self.cx, expr) {
                let state = self.states.entry(def_id).or_insert(VarState::Initial);

                match parent.node {
                    ExprAssignOp(op, ref lhs, ref rhs) => {
                        if lhs.id == expr.id {
                            if op.node == BiAdd && is_integer_literal(rhs, 1) {
                                *state = match *state {
                                    VarState::Initial if self.depth == 0 => VarState::IncrOnce,
                                    _ => VarState::DontWarn,
                                };
                            } else {
                                // Assigned some other value
                                *state = VarState::DontWarn;
                            }
                        }
                    },
                    ExprAssign(ref lhs, _) if lhs.id == expr.id => *state = VarState::DontWarn,
                    ExprAddrOf(mutability, _) if mutability == MutMutable => *state = VarState::DontWarn,
                    _ => (),
                }
            }
        } else if is_loop(expr) {
            self.states.clear();
            self.done = true;
            return;
        } else if is_conditional(expr) {
            self.depth += 1;
            walk_expr(self, expr);
            self.depth -= 1;
            return;
        }
        walk_expr(self, expr);
    }
    fn nested_visit_map<'this>(&'this mut self) -> NestedVisitorMap<'this, 'tcx> {
        NestedVisitorMap::None
    }
}

/// Check whether a variable is initialized to zero at the start of a loop.
struct InitializeVisitor<'a, 'tcx: 'a> {
    cx: &'a LateContext<'a, 'tcx>, // context reference
    end_expr: &'tcx Expr,          // the for loop. Stop scanning here.
    var_id: NodeId,
    state: VarState,
    name: Option<Name>,
    depth: u32, // depth of conditional expressions
    past_loop: bool,
}

impl<'a, 'tcx> Visitor<'tcx> for InitializeVisitor<'a, 'tcx> {
    fn visit_decl(&mut self, decl: &'tcx Decl) {
        // Look for declarations of the variable
        if let DeclLocal(ref local) = decl.node {
            if local.pat.id == self.var_id {
                if let PatKind::Binding(_, _, ref ident, _) = local.pat.node {
                    self.name = Some(ident.node);

                    self.state = if let Some(ref init) = local.init {
                        if is_integer_literal(init, 0) {
                            VarState::Warn
                        } else {
                            VarState::Declared
                        }
                    } else {
                        VarState::Declared
                    }
                }
            }
        }
        walk_decl(self, decl);
    }

    fn visit_expr(&mut self, expr: &'tcx Expr) {
        if self.state == VarState::DontWarn {
            return;
        }
        if expr == self.end_expr {
            self.past_loop = true;
            return;
        }
        // No need to visit expressions before the variable is
        // declared
        if self.state == VarState::IncrOnce {
            return;
        }

        // If node is the desired variable, see how it's used
        if var_def_id(self.cx, expr) == Some(self.var_id) {
            if let Some(parent) = get_parent_expr(self.cx, expr) {
                match parent.node {
                    ExprAssignOp(_, ref lhs, _) if lhs.id == expr.id => {
                        self.state = VarState::DontWarn;
                    },
                    ExprAssign(ref lhs, ref rhs) if lhs.id == expr.id => {
                        self.state = if is_integer_literal(rhs, 0) && self.depth == 0 {
                            VarState::Warn
                        } else {
                            VarState::DontWarn
                        }
                    },
                    ExprAddrOf(mutability, _) if mutability == MutMutable => self.state = VarState::DontWarn,
                    _ => (),
                }
            }

            if self.past_loop {
                self.state = VarState::DontWarn;
                return;
            }
        } else if !self.past_loop && is_loop(expr) {
            self.state = VarState::DontWarn;
            return;
        } else if is_conditional(expr) {
            self.depth += 1;
            walk_expr(self, expr);
            self.depth -= 1;
            return;
        }
        walk_expr(self, expr);
    }
    fn nested_visit_map<'this>(&'this mut self) -> NestedVisitorMap<'this, 'tcx> {
        NestedVisitorMap::None
    }
}

fn var_def_id(cx: &LateContext, expr: &Expr) -> Option<NodeId> {
    if let ExprPath(ref qpath) = expr.node {
        let path_res = cx.tables.qpath_def(qpath, expr.hir_id);
        if let Def::Local(node_id) = path_res {
            return Some(node_id);
        }
    }
    None
}

fn is_loop(expr: &Expr) -> bool {
    match expr.node {
        ExprLoop(..) | ExprWhile(..) => true,
        _ => false,
    }
}

fn is_conditional(expr: &Expr) -> bool {
    match expr.node {
        ExprIf(..) | ExprMatch(..) => true,
        _ => false,
    }
}

fn is_nested(cx: &LateContext, match_expr: &Expr, iter_expr: &Expr) -> bool {
    if_chain! {
        if let Some(loop_block) = get_enclosing_block(cx, match_expr.id);
        if let Some(map::Node::NodeExpr(loop_expr)) = cx.tcx.hir.find(cx.tcx.hir.get_parent_node(loop_block.id));
        then {
            return is_loop_nested(cx, loop_expr, iter_expr)
        }
    }
    false
}

fn is_loop_nested(cx: &LateContext, loop_expr: &Expr, iter_expr: &Expr) -> bool {
    let mut id = loop_expr.id;
    let iter_name = if let Some(name) = path_name(iter_expr) {
        name
    } else {
        return true;
    };
    loop {
        let parent = cx.tcx.hir.get_parent_node(id);
        if parent == id {
            return false;
        }
        match cx.tcx.hir.find(parent) {
            Some(NodeExpr(expr)) => match expr.node {
                ExprLoop(..) | ExprWhile(..) => {
                    return true;
                },
                _ => (),
            },
            Some(NodeBlock(block)) => {
                let mut block_visitor = LoopNestVisitor {
                    id: id,
                    iterator: iter_name,
                    nesting: Unknown,
                };
                walk_block(&mut block_visitor, block);
                if block_visitor.nesting == RuledOut {
                    return false;
                }
            },
            Some(NodeStmt(_)) => (),
            _ => {
                return false;
            },
        }
        id = parent;
    }
}

#[derive(PartialEq, Eq)]
enum Nesting {
    Unknown,     // no nesting detected yet
    RuledOut,    // the iterator is initialized or assigned within scope
    LookFurther, // no nesting detected, no further walk required
}

use self::Nesting::{LookFurther, RuledOut, Unknown};

struct LoopNestVisitor {
    id: NodeId,
    iterator: Name,
    nesting: Nesting,
}

impl<'tcx> Visitor<'tcx> for LoopNestVisitor {
    fn visit_stmt(&mut self, stmt: &'tcx Stmt) {
        if stmt.node.id() == self.id {
            self.nesting = LookFurther;
        } else if self.nesting == Unknown {
            walk_stmt(self, stmt);
        }
    }

    fn visit_expr(&mut self, expr: &'tcx Expr) {
        if self.nesting != Unknown {
            return;
        }
        if expr.id == self.id {
            self.nesting = LookFurther;
            return;
        }
        match expr.node {
            ExprAssign(ref path, _) | ExprAssignOp(_, ref path, _) => if match_var(path, self.iterator) {
                self.nesting = RuledOut;
            },
            _ => walk_expr(self, expr),
        }
    }

    fn visit_pat(&mut self, pat: &'tcx Pat) {
        if self.nesting != Unknown {
            return;
        }
        if let PatKind::Binding(_, _, span_name, _) = pat.node {
            if self.iterator == span_name.node {
                self.nesting = RuledOut;
                return;
            }
        }
        walk_pat(self, pat)
    }

    fn nested_visit_map<'this>(&'this mut self) -> NestedVisitorMap<'this, 'tcx> {
        NestedVisitorMap::None
    }
}

fn path_name(e: &Expr) -> Option<Name> {
    if let ExprPath(QPath::Resolved(_, ref path)) = e.node {
        let segments = &path.segments;
        if segments.len() == 1 {
            return Some(segments[0].name);
        }
    };
    None
}<|MERGE_RESOLUTION|>--- conflicted
+++ resolved
@@ -377,23 +377,11 @@
 
         // check for never_loop
         match expr.node {
-<<<<<<< HEAD
-            ExprWhile(_, ref block, _) |
-            ExprLoop(ref block, _, _) => {
+            ExprWhile(_, ref block, _) | ExprLoop(ref block, _, _) => {
                 match never_loop_block(block, &expr.id) {
                     NeverLoopResult::AlwaysBreak =>
                         span_lint(cx, NEVER_LOOP, expr.span, "this loop never actually loops"),
                     NeverLoopResult::MayContinueMainLoop | NeverLoopResult::Otherwise => (),
-=======
-            ExprWhile(_, ref block, _) | ExprLoop(ref block, _, _) => {
-                let mut state = NeverLoopState {
-                    breaks: HashSet::new(),
-                    continues: HashSet::new(),
-                };
-                let may_complete = never_loop_block(block, &mut state);
-                if !may_complete && !state.continues.contains(&expr.id) {
-                    span_lint(cx, NEVER_LOOP, expr.span, "this loop never actually loops");
->>>>>>> 9cd778ac
                 }
             },
             _ => (),
@@ -578,20 +566,12 @@
         ExprField(ref e, _) |
         ExprTupField(ref e, _) |
         ExprAddrOf(_, ref e) |
-<<<<<<< HEAD
         ExprStruct(_, _, Some(ref e)) |
         ExprRepeat(ref e, _) => never_loop_expr(e, main_loop_id),
-        ExprArray(ref es) |
-        ExprMethodCall(_, _, ref es) |
-        ExprTup(ref es) => never_loop_expr_all(&mut es.iter(), main_loop_id),
+        ExprArray(ref es) | ExprMethodCall(_, _, ref es) | ExprTup(ref es) => {
+            never_loop_expr_all(&mut es.iter(), main_loop_id)
+        },
         ExprCall(ref e, ref es) => never_loop_expr_all(&mut once(&**e).chain(es.iter()), main_loop_id),
-=======
-        ExprRepeat(ref e, _) => never_loop_expr(e, state),
-        ExprArray(ref es) | ExprMethodCall(_, _, ref es) | ExprTup(ref es) => {
-            never_loop_expr_seq(&mut es.iter(), state)
-        },
-        ExprCall(ref e, ref es) => never_loop_expr_seq(&mut once(&**e).chain(es.iter()), state),
->>>>>>> 9cd778ac
         ExprBinary(_, ref e1, ref e2) |
         ExprAssign(ref e1, ref e2) |
         ExprAssignOp(_, ref e1, ref e2) |
@@ -623,8 +603,9 @@
         },
         ExprBlock(ref b) => never_loop_block(b, main_loop_id),
         ExprAgain(d) => {
-<<<<<<< HEAD
-            let id = d.target_id.opt_id().expect("target id can only be missing in the presence of compilation errors");
+            let id = d.target_id
+                .opt_id()
+                .expect("target id can only be missing in the presence of compilation errors");
             if id == *main_loop_id {
                 NeverLoopResult::MayContinueMainLoop
             } else {
@@ -633,20 +614,6 @@
         },
         ExprBreak(_, _) => {
             NeverLoopResult::AlwaysBreak
-=======
-            let id = d.target_id
-                .opt_id()
-                .expect("target id can only be missing in the presence of compilation errors");
-            state.continues.insert(id);
-            false
-        },
-        ExprBreak(d, _) => {
-            let id = d.target_id
-                .opt_id()
-                .expect("target id can only be missing in the presence of compilation errors");
-            state.breaks.insert(id);
-            false
->>>>>>> 9cd778ac
         },
         ExprRet(ref e) => {
             if let Some(ref e) = *e {
@@ -664,27 +631,19 @@
     }
 }
 
-<<<<<<< HEAD
 fn never_loop_expr_seq<'a, T: Iterator<Item=&'a Expr>>(es: &mut T, main_loop_id: &NodeId) -> NeverLoopResult {
-    es.map(|e| never_loop_expr(e, main_loop_id)).fold(NeverLoopResult::Otherwise, combine_seq)
+    es.map(|e| never_loop_expr(e, main_loop_id))
+        .fold(NeverLoopResult::Otherwise, combine_seq)
 }
 
 fn never_loop_expr_all<'a, T: Iterator<Item=&'a Expr>>(es: &mut T, main_loop_id: &NodeId) -> NeverLoopResult {
-    es.map(|e| never_loop_expr(e, main_loop_id)).fold(NeverLoopResult::Otherwise, combine_both)
+    es.map(|e| never_loop_expr(e, main_loop_id))
+        .fold(NeverLoopResult::Otherwise, combine_both)
 }
 
 fn never_loop_expr_branch<'a, T: Iterator<Item=&'a Expr>>(e: &mut T, main_loop_id: &NodeId) -> NeverLoopResult {
-    e.map(|e| never_loop_expr(e, main_loop_id)).fold(NeverLoopResult::AlwaysBreak, combine_branches)
-=======
-fn never_loop_expr_seq<'a, T: Iterator<Item = &'a Expr>>(es: &mut T, state: &mut NeverLoopState) -> bool {
-    es.map(|e| never_loop_expr(e, state))
-        .fold(true, |a, b| a && b)
-}
-
-fn never_loop_expr_branch<'a, T: Iterator<Item = &'a Expr>>(e: &mut T, state: &mut NeverLoopState) -> bool {
-    e.map(|e| never_loop_expr(e, state))
-        .fold(false, |a, b| a || b)
->>>>>>> 9cd778ac
+    e.map(|e| never_loop_expr(e, main_loop_id))
+        .fold(NeverLoopResult::AlwaysBreak, combine_branches)
 }
 
 fn check_for_loop<'a, 'tcx>(
