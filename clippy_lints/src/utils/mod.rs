use reexport::*;
use rustc::hir;
use rustc::hir::*;
use rustc::hir::def_id::{DefId, CRATE_DEF_INDEX};
use rustc::hir::def::Def;
use rustc::hir::map::Node;
use rustc::lint::{LintContext, Level, LateContext, Lint};
use rustc::session::Session;
use rustc::traits;
use rustc::ty::{self, TyCtxt, Ty};
use rustc::mir::transform::MirSource;
use rustc_errors;
use std::borrow::Cow;
use std::env;
use std::mem;
use std::str::FromStr;
use syntax::ast::{self, LitKind};
use syntax::attr;
use syntax::codemap::{ExpnFormat, ExpnInfo, Span, DUMMY_SP};
use syntax::errors::DiagnosticBuilder;
use syntax::ptr::P;
use syntax::symbol::keywords;

pub mod comparisons;
pub mod conf;
pub mod constants;
mod hir_utils;
pub mod paths;
pub mod sugg;
pub mod inspector;
pub mod internal_lints;
pub mod author;
pub use self::hir_utils::{SpanlessEq, SpanlessHash};

pub type MethodArgs = HirVec<P<Expr>>;

/// Produce a nested chain of if-lets and ifs from the patterns:
///
/// ```rust,ignore
/// if_let_chain! {[
///     let Some(y) = x,
///     y.len() == 2,
///     let Some(z) = y,
/// ], {
///     block
/// }}
/// ```
///
/// becomes
///
/// ```rust,ignore
/// if let Some(y) = x {
///     if y.len() == 2 {
///         if let Some(z) = y {
///             block
///         }
///     }
/// }
/// ```
#[macro_export]
macro_rules! if_let_chain {
    ([let $pat:pat = $expr:expr, $($tt:tt)+], $block:block) => {
        if let $pat = $expr {
           if_let_chain!{ [$($tt)+], $block }
        }
    };
    ([let $pat:pat = $expr:expr], $block:block) => {
        if let $pat = $expr {
           $block
        }
    };
    ([let $pat:pat = $expr:expr,], $block:block) => {
        if let $pat = $expr {
           $block
        }
    };
    ([$expr:expr, $($tt:tt)+], $block:block) => {
        if $expr {
           if_let_chain!{ [$($tt)+], $block }
        }
    };
    ([$expr:expr], $block:block) => {
        if $expr {
           $block
        }
    };
    ([$expr:expr,], $block:block) => {
        if $expr {
           $block
        }
    };
}

pub mod higher;

/// Returns true if the two spans come from differing expansions (i.e. one is
/// from a macro and one
/// isn't).
pub fn differing_macro_contexts(lhs: Span, rhs: Span) -> bool {
    rhs.ctxt != lhs.ctxt
}

pub fn in_constant(cx: &LateContext, id: NodeId) -> bool {
    let parent_id = cx.tcx.hir.get_parent(id);
    match MirSource::from_node(cx.tcx, parent_id) {
        MirSource::Fn(_) => false,
        MirSource::Const(_) |
        MirSource::Static(..) |
        MirSource::Promoted(..) => true,
    }
}

/// Returns true if this `expn_info` was expanded by any macro.
pub fn in_macro(span: Span) -> bool {
    span.ctxt.outer().expn_info().map_or(false, |info| {
        match info.callee.format {// don't treat range expressions desugared to structs as "in_macro"
            ExpnFormat::CompilerDesugaring(name) => name != "...",
            _ => true,
        }
    })
}

/// Returns true if the macro that expanded the crate was outside of the
/// current crate or was a
/// compiler plugin.
pub fn in_external_macro<'a, T: LintContext<'a>>(cx: &T, span: Span) -> bool {
    /// Invokes `in_macro` with the expansion info of the given span slightly
    /// heavy, try to use
    /// this after other checks have already happened.
    fn in_macro_ext<'a, T: LintContext<'a>>(cx: &T, info: &ExpnInfo) -> bool {
        // no ExpnInfo = no macro
        if let ExpnFormat::MacroAttribute(..) = info.callee.format {
            // these are all plugins
            return true;
        }
        // no span for the callee = external macro
        info.callee.span.map_or(true, |span| {
            // no snippet = external macro or compiler-builtin expansion
            cx.sess().codemap().span_to_snippet(span).ok().map_or(
                true,
                |code| {
                    !code.starts_with("macro_rules")
                },
            )
        })
    }

    span.ctxt.outer().expn_info().map_or(false, |info| {
        in_macro_ext(cx, &info)
    })
}

/// Check if a `DefId`'s path matches the given absolute type path usage.
///
/// # Examples
/// ```rust,ignore
/// match_def_path(cx.tcx, id, &["core", "option", "Option"])
/// ```
///
/// See also the `paths` module.
pub fn match_def_path(tcx: TyCtxt, def_id: DefId, path: &[&str]) -> bool {
    use syntax::symbol;

    struct AbsolutePathBuffer {
        names: Vec<symbol::InternedString>,
    }

    impl ty::item_path::ItemPathBuffer for AbsolutePathBuffer {
        fn root_mode(&self) -> &ty::item_path::RootMode {
            const ABSOLUTE: &'static ty::item_path::RootMode = &ty::item_path::RootMode::Absolute;
            ABSOLUTE
        }

        fn push(&mut self, text: &str) {
            self.names.push(symbol::Symbol::intern(text).as_str());
        }
    }

    let mut apb = AbsolutePathBuffer { names: vec![] };

    tcx.push_item_path(&mut apb, def_id);

    apb.names.len() == path.len() &&
        apb.names.into_iter().zip(path.iter()).all(
            |(a, &b)| *a == *b,
        )
}

/// Check if type is struct, enum or union type with given def path.
pub fn match_type(cx: &LateContext, ty: Ty, path: &[&str]) -> bool {
    match ty.sty {
        ty::TyAdt(adt, _) => match_def_path(cx.tcx, adt.did, path),
        _ => false,
    }
}

/// Check if the method call given in `expr` belongs to given type.
pub fn match_impl_method(cx: &LateContext, expr: &Expr, path: &[&str]) -> bool {
    let method_call = cx.tables.type_dependent_defs[&expr.id];
    let trt_id = cx.tcx.impl_of_method(method_call.def_id());
    if let Some(trt_id) = trt_id {
        match_def_path(cx.tcx, trt_id, path)
    } else {
        false
    }
}

/// Check if the method call given in `expr` belongs to given trait.
pub fn match_trait_method(cx: &LateContext, expr: &Expr, path: &[&str]) -> bool {
    let method_call = cx.tables.type_dependent_defs[&expr.id];
    let trt_id = cx.tcx.trait_of_item(method_call.def_id());
    if let Some(trt_id) = trt_id {
        match_def_path(cx.tcx, trt_id, path)
    } else {
        false
    }
}

pub fn last_path_segment(path: &QPath) -> &PathSegment {
    match *path {
        QPath::Resolved(_, ref path) => {
            path.segments.last().expect(
                "A path must have at least one segment",
            )
        },
        QPath::TypeRelative(_, ref seg) => seg,
    }
}

pub fn single_segment_path(path: &QPath) -> Option<&PathSegment> {
    match *path {
        QPath::Resolved(_, ref path) if path.segments.len() == 1 => Some(&path.segments[0]),
        QPath::Resolved(..) => None,
        QPath::TypeRelative(_, ref seg) => Some(seg),
    }
}

/// Match a `Path` against a slice of segment string literals.
///
/// # Examples
/// ```rust,ignore
/// match_path(path, &["std", "rt", "begin_unwind"])
/// ```
pub fn match_path(path: &QPath, segments: &[&str]) -> bool {
    match *path {
        QPath::Resolved(_, ref path) => match_path_old(path, segments),
        QPath::TypeRelative(ref ty, ref segment) => {
            match ty.node {
                TyPath(ref inner_path) => {
                    !segments.is_empty() && match_path(inner_path, &segments[..(segments.len() - 1)]) &&
                        segment.name == segments[segments.len() - 1]
                },
                _ => false,
            }
        },
    }
}

pub fn match_path_old(path: &Path, segments: &[&str]) -> bool {
    path.segments.iter().rev().zip(segments.iter().rev()).all(
        |(a, b)| a.name == *b,
    )
}

/// Match a `Path` against a slice of segment string literals, e.g.
///
/// # Examples
/// ```rust,ignore
/// match_path(path, &["std", "rt", "begin_unwind"])
/// ```
pub fn match_path_ast(path: &ast::Path, segments: &[&str]) -> bool {
    path.segments.iter().rev().zip(segments.iter().rev()).all(
        |(a, b)| a.identifier.name == *b,
    )
}

/// Get the definition associated to a path.
pub fn path_to_def(cx: &LateContext, path: &[&str]) -> Option<def::Def> {
    let cstore = &cx.tcx.sess.cstore;

    let crates = cstore.crates();
    let krate = crates.iter().find(
        |&&krate| cstore.crate_name(krate) == path[0],
    );
    if let Some(krate) = krate {
        let krate = DefId {
            krate: *krate,
            index: CRATE_DEF_INDEX,
        };
        let mut items = cstore.item_children(krate, cx.tcx.sess);
        let mut path_it = path.iter().skip(1).peekable();

        loop {
            let segment = match path_it.next() {
                Some(segment) => segment,
                None => return None,
            };

            for item in &mem::replace(&mut items, vec![]) {
                if item.ident.name == *segment {
                    if path_it.peek().is_none() {
                        return Some(item.def);
                    }

                    items = cstore.item_children(item.def.def_id(), cx.tcx.sess);
                    break;
                }
            }
        }
    } else {
        None
    }
}

/// Convenience function to get the `DefId` of a trait by path.
pub fn get_trait_def_id(cx: &LateContext, path: &[&str]) -> Option<DefId> {
    let def = match path_to_def(cx, path) {
        Some(def) => def,
        None => return None,
    };

    match def {
        def::Def::Trait(trait_id) => Some(trait_id),
        _ => None,
    }
}

/// Check whether a type implements a trait.
/// See also `get_trait_def_id`.
pub fn implements_trait<'a, 'tcx>(
    cx: &LateContext<'a, 'tcx>,
    ty: Ty<'tcx>,
    trait_id: DefId,
    ty_params: &[Ty<'tcx>],
) -> bool {
    let ty = cx.tcx.erase_regions(&ty);
    let obligation = cx.tcx.predicate_for_trait_def(
        cx.param_env,
        traits::ObligationCause::dummy(),
        trait_id,
        0,
        ty,
        ty_params,
    );
    cx.tcx.infer_ctxt().enter(|infcx| {
        traits::SelectionContext::new(&infcx).evaluate_obligation_conservatively(&obligation)
    })
}

/// Resolve the definition of a node from its `NodeId`.
pub fn resolve_node(cx: &LateContext, qpath: &QPath, id: NodeId) -> def::Def {
    cx.tables.qpath_def(qpath, id)
}

/// Match an `Expr` against a chain of methods, and return the matched `Expr`s.
///
/// For example, if `expr` represents the `.baz()` in `foo.bar().baz()`,
/// `matched_method_chain(expr, &["bar", "baz"])` will return a `Vec`
/// containing the `Expr`s for
/// `.bar()` and `.baz()`
pub fn method_chain_args<'a>(expr: &'a Expr, methods: &[&str]) -> Option<Vec<&'a [Expr]>> {
    let mut current = expr;
    let mut matched = Vec::with_capacity(methods.len());
    for method_name in methods.iter().rev() {
        // method chains are stored last -> first
        if let ExprMethodCall(ref path, _, ref args) = current.node {
            if path.name == *method_name {
                if args.iter().any(|e| in_macro(e.span)) {
                    return None;
                }
                matched.push(&**args); // build up `matched` backwards
                current = &args[0] // go to parent expression
            } else {
                return None;
            }
        } else {
            return None;
        }
    }
    matched.reverse(); // reverse `matched`, so that it is in the same order as `methods`
    Some(matched)
}


/// Get the name of the item the expression is in, if available.
pub fn get_item_name(cx: &LateContext, expr: &Expr) -> Option<Name> {
    let parent_id = cx.tcx.hir.get_parent(expr.id);
    match cx.tcx.hir.find(parent_id) {
        Some(Node::NodeItem(&Item { ref name, .. })) |
        Some(Node::NodeTraitItem(&TraitItem { ref name, .. })) |
        Some(Node::NodeImplItem(&ImplItem { ref name, .. })) => Some(*name),
        _ => None,
    }
}

/// Convert a span to a code snippet if available, otherwise use default.
///
/// # Example
/// ```rust,ignore
/// snippet(cx, expr.span, "..")
/// ```
pub fn snippet<'a, 'b, T: LintContext<'b>>(cx: &T, span: Span, default: &'a str) -> Cow<'a, str> {
    snippet_opt(cx, span).map_or_else(|| Cow::Borrowed(default), From::from)
}

/// Convert a span to a code snippet. Returns `None` if not available.
pub fn snippet_opt<'a, T: LintContext<'a>>(cx: &T, span: Span) -> Option<String> {
    cx.sess().codemap().span_to_snippet(span).ok()
}

/// Convert a span (from a block) to a code snippet if available, otherwise use
/// default.
/// This trims the code of indentation, except for the first line. Use it for
/// blocks or block-like
/// things which need to be printed as such.
///
/// # Example
/// ```rust,ignore
/// snippet(cx, expr.span, "..")
/// ```
pub fn snippet_block<'a, 'b, T: LintContext<'b>>(cx: &T, span: Span, default: &'a str) -> Cow<'a, str> {
    let snip = snippet(cx, span, default);
    trim_multiline(snip, true)
}

/// Like `snippet_block`, but add braces if the expr is not an `ExprBlock`.
/// Also takes an `Option<String>` which can be put inside the braces.
pub fn expr_block<'a, 'b, T: LintContext<'b>>(
    cx: &T,
    expr: &Expr,
    option: Option<String>,
    default: &'a str,
) -> Cow<'a, str> {
    let code = snippet_block(cx, expr.span, default);
    let string = option.unwrap_or_default();
    if let ExprBlock(_) = expr.node {
        Cow::Owned(format!("{}{}", code, string))
    } else if string.is_empty() {
        Cow::Owned(format!("{{ {} }}", code))
    } else {
        Cow::Owned(format!("{{\n{};\n{}\n}}", code, string))
    }
}

/// Trim indentation from a multiline string with possibility of ignoring the
/// first line.
pub fn trim_multiline(s: Cow<str>, ignore_first: bool) -> Cow<str> {
    let s_space = trim_multiline_inner(s, ignore_first, ' ');
    let s_tab = trim_multiline_inner(s_space, ignore_first, '\t');
    trim_multiline_inner(s_tab, ignore_first, ' ')
}

fn trim_multiline_inner(s: Cow<str>, ignore_first: bool, ch: char) -> Cow<str> {
    let x = s.lines()
        .skip(ignore_first as usize)
        .filter_map(|l| {
            if l.is_empty() {
                None
            } else {
                // ignore empty lines
                Some(
                    l.char_indices()
                        .find(|&(_, x)| x != ch)
                        .unwrap_or((l.len(), ch))
                        .0,
                )
            }
        })
        .min()
        .unwrap_or(0);
    if x > 0 {
        Cow::Owned(
            s.lines()
                .enumerate()
                .map(|(i, l)| if (ignore_first && i == 0) || l.is_empty() {
                    l
                } else {
                    l.split_at(x).1
                })
                .collect::<Vec<_>>()
                .join("\n"),
        )
    } else {
        s
    }
}

/// Get a parent expressions if any – this is useful to constrain a lint.
pub fn get_parent_expr<'c>(cx: &'c LateContext, e: &Expr) -> Option<&'c Expr> {
    let map = &cx.tcx.hir;
    let node_id: NodeId = e.id;
    let parent_id: NodeId = map.get_parent_node(node_id);
    if node_id == parent_id {
        return None;
    }
    map.find(parent_id).and_then(
        |node| if let Node::NodeExpr(parent) =
            node
        {
            Some(parent)
        } else {
            None
        },
    )
}

pub fn get_enclosing_block<'a, 'tcx: 'a>(cx: &LateContext<'a, 'tcx>, node: NodeId) -> Option<&'tcx Block> {
    let map = &cx.tcx.hir;
    let enclosing_node = map.get_enclosing_scope(node).and_then(|enclosing_id| {
        map.find(enclosing_id)
    });
    if let Some(node) = enclosing_node {
        match node {
            Node::NodeBlock(block) => Some(block),
            Node::NodeItem(&Item { node: ItemFn(_, _, _, _, _, eid), .. }) => {
                match cx.tcx.hir.body(eid).value.node {
                    ExprBlock(ref block) => Some(block),
                    _ => None,
                }
            },
            _ => None,
        }
    } else {
        None
    }
}

pub struct DiagnosticWrapper<'a>(pub DiagnosticBuilder<'a>);

impl<'a> Drop for DiagnosticWrapper<'a> {
    fn drop(&mut self) {
        self.0.emit();
    }
}

impl<'a> DiagnosticWrapper<'a> {
    fn wiki_link(&mut self, lint: &'static Lint) {
        if env::var("CLIPPY_DISABLE_WIKI_LINKS").is_err() {
<<<<<<< HEAD
            self.0.help(&format!("for further information visit https://github.com/rust-lang-nursery/rust-clippy/wiki#{}",
                                 lint.name_lower()));
=======
            self.0.help(&format!(
                "for further information visit https://github.com/Manishearth/rust-clippy/wiki#{}",
                lint.name_lower()
            ));
>>>>>>> d6fc34fd
        }
    }
}

pub fn span_lint<'a, T: LintContext<'a>>(cx: &T, lint: &'static Lint, sp: Span, msg: &str) {
    DiagnosticWrapper(cx.struct_span_lint(lint, sp, msg)).wiki_link(lint);
}

pub fn span_help_and_lint<'a, 'tcx: 'a, T: LintContext<'tcx>>(
    cx: &'a T,
    lint: &'static Lint,
    span: Span,
    msg: &str,
    help: &str,
) {
    let mut db = DiagnosticWrapper(cx.struct_span_lint(lint, span, msg));
    db.0.help(help);
    db.wiki_link(lint);
}

pub fn span_note_and_lint<'a, 'tcx: 'a, T: LintContext<'tcx>>(
    cx: &'a T,
    lint: &'static Lint,
    span: Span,
    msg: &str,
    note_span: Span,
    note: &str,
) {
    let mut db = DiagnosticWrapper(cx.struct_span_lint(lint, span, msg));
    if note_span == span {
        db.0.note(note);
    } else {
        db.0.span_note(note_span, note);
    }
    db.wiki_link(lint);
}

pub fn span_lint_and_then<'a, 'tcx: 'a, T: LintContext<'tcx>, F>(
    cx: &'a T,
    lint: &'static Lint,
    sp: Span,
    msg: &str,
    f: F,
) where
    F: for<'b> FnOnce(&mut DiagnosticBuilder<'b>),
{
    let mut db = DiagnosticWrapper(cx.struct_span_lint(lint, sp, msg));
    f(&mut db.0);
    db.wiki_link(lint);
}

pub fn span_lint_and_sugg<'a, 'tcx: 'a, T: LintContext<'tcx>>(
    cx: &'a T,
    lint: &'static Lint,
    sp: Span,
    msg: &str,
    help: &str,
    sugg: String,
) {
    span_lint_and_then(cx, lint, sp, msg, |db| { db.span_suggestion(sp, help, sugg); });
}

/// Create a suggestion made from several `span → replacement`.
///
/// Note: in the JSON format (used by `compiletest_rs`), the help message will
/// appear once per
/// replacement. In human-readable format though, it only appears once before
/// the whole suggestion.
pub fn multispan_sugg(db: &mut DiagnosticBuilder, help_msg: String, sugg: Vec<(Span, String)>) {
    let sugg = rustc_errors::CodeSuggestion {
        substitution_parts: sugg.into_iter()
            .map(|(span, sub)| {
                rustc_errors::Substitution {
                    span: span,
                    substitutions: vec![sub],
                }
            })
            .collect(),
        msg: help_msg,
        show_code_when_inline: true,
    };
    db.suggestions.push(sugg);
}

/// Return the base type for references and raw pointers.
pub fn walk_ptrs_ty(ty: Ty) -> Ty {
    match ty.sty {
        ty::TyRef(_, ref tm) => walk_ptrs_ty(tm.ty),
        _ => ty,
    }
}

/// Return the base type for references and raw pointers, and count reference
/// depth.
pub fn walk_ptrs_ty_depth(ty: Ty) -> (Ty, usize) {
    fn inner(ty: Ty, depth: usize) -> (Ty, usize) {
        match ty.sty {
            ty::TyRef(_, ref tm) => inner(tm.ty, depth + 1),
            _ => (ty, depth),
        }
    }
    inner(ty, 0)
}

/// Check whether the given expression is a constant literal of the given value.
pub fn is_integer_literal(expr: &Expr, value: u128) -> bool {
    // FIXME: use constant folding
    if let ExprLit(ref spanned) = expr.node {
        if let LitKind::Int(v, _) = spanned.node {
            return v == value;
        }
    }
    false
}

pub fn is_adjusted(cx: &LateContext, e: &Expr) -> bool {
    cx.tables.adjustments.get(&e.id).is_some()
}

pub struct LimitStack {
    stack: Vec<u64>,
}

impl Drop for LimitStack {
    fn drop(&mut self) {
        assert_eq!(self.stack.len(), 1);
    }
}

impl LimitStack {
    pub fn new(limit: u64) -> LimitStack {
        LimitStack { stack: vec![limit] }
    }
    pub fn limit(&self) -> u64 {
        *self.stack.last().expect(
            "there should always be a value in the stack",
        )
    }
    pub fn push_attrs(&mut self, sess: &Session, attrs: &[ast::Attribute], name: &'static str) {
        let stack = &mut self.stack;
        parse_attrs(sess, attrs, name, |val| stack.push(val));
    }
    pub fn pop_attrs(&mut self, sess: &Session, attrs: &[ast::Attribute], name: &'static str) {
        let stack = &mut self.stack;
        parse_attrs(sess, attrs, name, |val| assert_eq!(stack.pop(), Some(val)));
    }
}

fn parse_attrs<F: FnMut(u64)>(sess: &Session, attrs: &[ast::Attribute], name: &'static str, mut f: F) {
    for attr in attrs {
        if attr.is_sugared_doc {
            continue;
        }
        if let Some(ref value) = attr.value_str() {
            if attr.name().map_or(false, |n| n == name) {
                if let Ok(value) = FromStr::from_str(&value.as_str()) {
                    attr::mark_used(attr);
                    f(value)
                } else {
                    sess.span_err(attr.span, "not a number");
                }
            }
        }
    }
}

/// Return the pre-expansion span if is this comes from an expansion of the
/// macro `name`.
/// See also `is_direct_expn_of`.
pub fn is_expn_of(mut span: Span, name: &str) -> Option<Span> {
    loop {
        let span_name_span = span.ctxt.outer().expn_info().map(|ei| {
            (ei.callee.name(), ei.call_site)
        });

        match span_name_span {
            Some((mac_name, new_span)) if mac_name == name => return Some(new_span),
            None => return None,
            Some((_, new_span)) => span = new_span,
        }
    }
}

/// Return the pre-expansion span if is this directly comes from an expansion
/// of the macro `name`.
/// The difference with `is_expn_of` is that in
/// ```rust,ignore
/// foo!(bar!(42));
/// ```
/// `42` is considered expanded from `foo!` and `bar!` by `is_expn_of` but only
/// `bar!` by
/// `is_direct_expn_of`.
pub fn is_direct_expn_of(span: Span, name: &str) -> Option<Span> {
    let span_name_span = span.ctxt.outer().expn_info().map(|ei| {
        (ei.callee.name(), ei.call_site)
    });

    match span_name_span {
        Some((mac_name, new_span)) if mac_name == name => Some(new_span),
        _ => None,
    }
}

/// Return the index of the character after the first camel-case component of
/// `s`.
pub fn camel_case_until(s: &str) -> usize {
    let mut iter = s.char_indices();
    if let Some((_, first)) = iter.next() {
        if !first.is_uppercase() {
            return 0;
        }
    } else {
        return 0;
    }
    let mut up = true;
    let mut last_i = 0;
    for (i, c) in iter {
        if up {
            if c.is_lowercase() {
                up = false;
            } else {
                return last_i;
            }
        } else if c.is_uppercase() {
            up = true;
            last_i = i;
        } else if !c.is_lowercase() {
            return i;
        }
    }
    if up { last_i } else { s.len() }
}

/// Return index of the last camel-case component of `s`.
pub fn camel_case_from(s: &str) -> usize {
    let mut iter = s.char_indices().rev();
    if let Some((_, first)) = iter.next() {
        if !first.is_lowercase() {
            return s.len();
        }
    } else {
        return s.len();
    }
    let mut down = true;
    let mut last_i = s.len();
    for (i, c) in iter {
        if down {
            if c.is_uppercase() {
                down = false;
                last_i = i;
            } else if !c.is_lowercase() {
                return last_i;
            }
        } else if c.is_lowercase() {
            down = true;
        } else {
            return last_i;
        }
    }
    last_i
}

/// Convenience function to get the return type of a function
pub fn return_ty<'a, 'tcx>(cx: &LateContext<'a, 'tcx>, fn_item: NodeId) -> Ty<'tcx> {
    let fn_def_id = cx.tcx.hir.local_def_id(fn_item);
    let ret_ty = cx.tcx.fn_sig(fn_def_id).output();
    cx.tcx.erase_late_bound_regions(&ret_ty)
}

/// Check if two types are the same.
// FIXME: this works correctly for lifetimes bounds (`for <'a> Foo<'a>` == `for
// <'b> Foo<'b>` but
// not for type parameters.
pub fn same_tys<'a, 'tcx>(cx: &LateContext<'a, 'tcx>, a: Ty<'tcx>, b: Ty<'tcx>) -> bool {
    cx.tcx.infer_ctxt().enter(|infcx| {
        infcx.can_eq(cx.param_env, a, b).is_ok()
    })
}

/// Return whether the given type is an `unsafe` function.
pub fn type_is_unsafe_function<'a, 'tcx>(cx: &LateContext<'a, 'tcx>, ty: Ty<'tcx>) -> bool {
    match ty.sty {
        ty::TyFnDef(..) | ty::TyFnPtr(_) => ty.fn_sig(cx.tcx).unsafety() == Unsafety::Unsafe,
        _ => false,
    }
}

pub fn is_copy<'a, 'tcx>(cx: &LateContext<'a, 'tcx>, ty: Ty<'tcx>) -> bool {
    !ty.moves_by_default(cx.tcx.global_tcx(), cx.param_env, DUMMY_SP)
}

/// Return whether a pattern is refutable.
pub fn is_refutable(cx: &LateContext, pat: &Pat) -> bool {
    fn is_enum_variant(cx: &LateContext, qpath: &QPath, did: NodeId) -> bool {
        matches!(
            cx.tables.qpath_def(qpath, did),
            def::Def::Variant(..) | def::Def::VariantCtor(..)
        )
    }

    fn are_refutable<'a, I: Iterator<Item = &'a Pat>>(cx: &LateContext, mut i: I) -> bool {
        i.any(|pat| is_refutable(cx, pat))
    }

    match pat.node {
        PatKind::Binding(..) |
        PatKind::Wild => false,
        PatKind::Box(ref pat) |
        PatKind::Ref(ref pat, _) => is_refutable(cx, pat),
        PatKind::Lit(..) |
        PatKind::Range(..) => true,
        PatKind::Path(ref qpath) => is_enum_variant(cx, qpath, pat.id),
        PatKind::Tuple(ref pats, _) => are_refutable(cx, pats.iter().map(|pat| &**pat)),
        PatKind::Struct(ref qpath, ref fields, _) => {
            if is_enum_variant(cx, qpath, pat.id) {
                true
            } else {
                are_refutable(cx, fields.iter().map(|field| &*field.node.pat))
            }
        },
        PatKind::TupleStruct(ref qpath, ref pats, _) => {
            if is_enum_variant(cx, qpath, pat.id) {
                true
            } else {
                are_refutable(cx, pats.iter().map(|pat| &**pat))
            }
        },
        PatKind::Slice(ref head, ref middle, ref tail) => {
            are_refutable(
                cx,
                head.iter().chain(middle).chain(tail.iter()).map(
                    |pat| &**pat,
                ),
            )
        },
    }
}

/// Checks for the `#[automatically_derived]` attribute all `#[derive]`d
/// implementations have.
pub fn is_automatically_derived(attrs: &[ast::Attribute]) -> bool {
    attr::contains_name(attrs, "automatically_derived")
}

/// Remove blocks around an expression.
///
/// Ie. `x`, `{ x }` and `{{{{ x }}}}` all give `x`. `{ x; y }` and `{}` return
/// themselves.
pub fn remove_blocks(expr: &Expr) -> &Expr {
    if let ExprBlock(ref block) = expr.node {
        if block.stmts.is_empty() {
            if let Some(ref expr) = block.expr {
                remove_blocks(expr)
            } else {
                expr
            }
        } else {
            expr
        }
    } else {
        expr
    }
}

pub fn opt_def_id(def: Def) -> Option<DefId> {
    match def {
        Def::Fn(id) |
        Def::Mod(id) |
        Def::Static(id, _) |
        Def::Variant(id) |
        Def::VariantCtor(id, ..) |
        Def::Enum(id) |
        Def::TyAlias(id) |
        Def::AssociatedTy(id) |
        Def::TyParam(id) |
        Def::Struct(id) |
        Def::StructCtor(id, ..) |
        Def::Union(id) |
        Def::Trait(id) |
        Def::Method(id) |
        Def::Const(id) |
        Def::AssociatedConst(id) |
        Def::Local(id) |
        Def::Upvar(id, ..) |
        Def::Macro(id, ..) |
        Def::GlobalAsm(id) => Some(id),

        Def::Label(..) | Def::PrimTy(..) | Def::SelfTy(..) | Def::Err => None,
    }
}

pub fn is_self(slf: &Arg) -> bool {
    if let PatKind::Binding(_, _, name, _) = slf.pat.node {
        name.node == keywords::SelfValue.name()
    } else {
        false
    }
}

pub fn is_self_ty(slf: &hir::Ty) -> bool {
    if_let_chain! {[
        let TyPath(ref qp) = slf.node,
        let QPath::Resolved(None, ref path) = *qp,
        let Def::SelfTy(..) = path.def,
    ], {
        return true
    }}
    false
}

pub fn iter_input_pats<'tcx>(decl: &FnDecl, body: &'tcx Body) -> impl Iterator<Item = &'tcx Arg> {
    (0..decl.inputs.len()).map(move |i| &body.arguments[i])
}

/// Check if a given expression is a match expression
/// expanded from `?` operator or `try` macro.
pub fn is_try(expr: &Expr) -> Option<&Expr> {
    fn is_ok(arm: &Arm) -> bool {
        if_let_chain! {[
            let PatKind::TupleStruct(ref path, ref pat, None) = arm.pats[0].node,
            match_path(path, &paths::RESULT_OK[1..]),
            let PatKind::Binding(_, defid, _, None) = pat[0].node,
            let ExprPath(QPath::Resolved(None, ref path)) = arm.body.node,
            path.def.def_id() == defid,
        ], {
            return true;
        }}
        false
    }

    fn is_err(arm: &Arm) -> bool {
        if let PatKind::TupleStruct(ref path, _, _) = arm.pats[0].node {
            match_path(path, &paths::RESULT_ERR[1..])
        } else {
            false
        }
    }

    if let ExprMatch(_, ref arms, ref source) = expr.node {
        // desugared from a `?` operator
        if let MatchSource::TryDesugar = *source {
            return Some(expr);
        }

        if_let_chain! {[
            arms.len() == 2,
            arms[0].pats.len() == 1 && arms[0].guard.is_none(),
            arms[1].pats.len() == 1 && arms[1].guard.is_none(),
            (is_ok(&arms[0]) && is_err(&arms[1])) ||
                (is_ok(&arms[1]) && is_err(&arms[0])),
        ], {
            return Some(expr);
        }}
    }

    None
}

pub fn type_size<'a, 'tcx>(cx: &LateContext<'a, 'tcx>, ty: Ty<'tcx>) -> Option<u64> {
    ty.layout(cx.tcx, cx.param_env).ok().map(|layout| {
        layout.size(cx.tcx).bytes()
    })
}

/// Returns true if the lint is allowed in the current context
///
/// Useful for skipping long running code when it's unnecessary
pub fn is_allowed(cx: &LateContext, lint: &'static Lint, id: NodeId) -> bool {
    cx.tcx.lint_level_at_node(lint, id).0 == Level::Allow
}<|MERGE_RESOLUTION|>--- conflicted
+++ resolved
@@ -536,15 +536,10 @@
 impl<'a> DiagnosticWrapper<'a> {
     fn wiki_link(&mut self, lint: &'static Lint) {
         if env::var("CLIPPY_DISABLE_WIKI_LINKS").is_err() {
-<<<<<<< HEAD
-            self.0.help(&format!("for further information visit https://github.com/rust-lang-nursery/rust-clippy/wiki#{}",
-                                 lint.name_lower()));
-=======
             self.0.help(&format!(
-                "for further information visit https://github.com/Manishearth/rust-clippy/wiki#{}",
+                "for further information visit https://github.com/rust-lang-nursery/rust-clippy/wiki#{}",
                 lint.name_lower()
             ));
->>>>>>> d6fc34fd
         }
     }
 }
